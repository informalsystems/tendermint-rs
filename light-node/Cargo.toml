[package]
name       = "tendermint-light-node"
version    = "0.17.1"
edition    = "2018"
license    = "Apache-2.0"
repository = "https://github.com/informalsystems/tendermint-rs"
readme     = "README.md"
keywords   = ["blockchain", "bft", "consensus", "cosmos", "tendermint"]
authors    = [
  "Sean Braithwaite <sean@informal.systems>",
  "Ethan Buchman <ethan@coinculture.info>",
  "Ismail Khoffi <Ismail.Khoffi@gmail.com>",
  "Romain Ruetschi <romain@informal.systems>",
  "Alexander Simmerl <a.simmerl@gmail.com>",
]

description = """
    The Tendermint light-node wraps the light-client crate into a command-line
    interface tool.
    It can be used to initialize and start a standalone light client daemon and
    exposes a JSON-RPC endpoint from which you can query the current state of the
    light node.
    """

[[bin]]
name = "tendermint-light-node"
path = "src/bin/tendermint-light-node/main.rs"

[dependencies]
anomaly = { version = "0.2", features = ["serializer"] }
async-trait = "0.1"
gumdrop = "0.7"
jsonrpc-core = "14.2"
jsonrpc-core-client = "14.2"
jsonrpc-http-server = "14.2"
jsonrpc-derive = "14.2"
serde = { version = "1", features = ["serde_derive"] }
serde_json = "1.0"
<<<<<<< HEAD
tendermint = { version = "0.17.0", path = "../tendermint" }
tendermint-light-client = { version = "0.17.0", path = "../light-client", features = ["lightstore-sled"] }
tendermint-rpc = { version = "0.17.0", path = "../rpc", features = ["http-client"] }
=======
tendermint = { version = "0.17.1", path = "../tendermint" }
tendermint-light-client = { version = "0.17.1", path = "../light-client", features = ["lightstore-sled"] }
tendermint-rpc = { version = "0.17.1", path = "../rpc", features = ["http-client"] }
>>>>>>> 4000253e
thiserror = "1.0"
tokio = { version = "0.2", features = ["full"] }

[dependencies.abscissa_core]
version = "0.5.0"
# optional: use `gimli` to capture backtraces
# see https://github.com/rust-lang/backtrace-rs/issues/189
# features = ["gimli-backtrace"]

[dev-dependencies]
abscissa_core = { version = "0.5.0", features = ["testing"] }
futures = { version = "0.3", features = [ "compat" ] }
once_cell = "1.2"
pretty_assertions = "0.6"<|MERGE_RESOLUTION|>--- conflicted
+++ resolved
@@ -36,17 +36,12 @@
 jsonrpc-derive = "14.2"
 serde = { version = "1", features = ["serde_derive"] }
 serde_json = "1.0"
-<<<<<<< HEAD
-tendermint = { version = "0.17.0", path = "../tendermint" }
-tendermint-light-client = { version = "0.17.0", path = "../light-client", features = ["lightstore-sled"] }
-tendermint-rpc = { version = "0.17.0", path = "../rpc", features = ["http-client"] }
-=======
+thiserror = "1.0"
+tokio = { version = "0.2", features = ["full"] }
+
 tendermint = { version = "0.17.1", path = "../tendermint" }
 tendermint-light-client = { version = "0.17.1", path = "../light-client", features = ["lightstore-sled"] }
 tendermint-rpc = { version = "0.17.1", path = "../rpc", features = ["http-client"] }
->>>>>>> 4000253e
-thiserror = "1.0"
-tokio = { version = "0.2", features = ["full"] }
 
 [dependencies.abscissa_core]
 version = "0.5.0"
