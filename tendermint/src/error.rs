//! Error types

// TODO(xla): Clippy fires false positives in macros:
// https://github.com/rust-lang/rust-clippy/issues/4887
#![allow(clippy::use_self)]

use failure::*;
use std::{
    fmt::{self, Display},
    io,
};
use {chrono, prost_amino, subtle_encoding};

/// Create a new error (of a given kind) with a formatted message
#[allow(unused_macros)]
macro_rules! err {
    ($kind:path, $msg:expr) => {
        $crate::error::Error::new(failure::Context::new($kind), Some($msg.to_string()))
    };
    ($kind:path, $fmt:expr, $($arg:tt)+) => {
        err!($kind, &format!($fmt, $($arg)+))
    };
}

/// Error type
#[derive(Debug)]
pub struct Error {
    /// Contextual information about the error
    inner: Context<Kind>,

    /// Optional message to associate with the error
    msg: Option<String>,
}

impl Error {
    /// Create a new error from the given context and optional message
    pub fn new<C>(context: C, msg: Option<String>) -> Self
    where
        C: Into<Context<Kind>>,
    {
        Self {
            inner: context.into(),
            msg,
        }
    }

    /// Obtain the error's `Kind`
    pub fn kind(&self) -> &Kind {
        self.inner.get_context()
    }

    /// Get the message associated with this error (if available)
    pub fn msg(&self) -> Option<&str> {
        self.msg.as_ref().map(AsRef::as_ref)
    }
}

impl Display for Error {
    fn fmt(&self, f: &mut fmt::Formatter<'_>) -> fmt::Result {
        if let Some(msg) = &self.msg {
            write!(f, "{}: {}", self.kind(), msg)
        } else {
            write!(f, "{}", self.kind())
        }
    }
}

impl Fail for Error {
    fn cause(&self) -> Option<&dyn Fail> {
        self.inner.cause()
    }

    fn backtrace(&self) -> Option<&Backtrace> {
        self.inner.backtrace()
    }
}

impl From<Kind> for Error {
    fn from(kind: Kind) -> Self {
        Self::new(kind, None)
    }
}

impl From<chrono::ParseError> for Error {
    fn from(err: chrono::ParseError) -> Self {
        err!(Kind::Parse, err)
    }
}

impl From<io::Error> for Error {
    fn from(err: io::Error) -> Self {
        err!(Kind::Io, err)
    }
}

<<<<<<< HEAD
impl From<prost::DecodeError> for Error {
    fn from(err: prost::DecodeError) -> Self {
        err!(Kind::Parse, err)
    }
}

impl From<prost::EncodeError> for Error {
    fn from(err: prost::EncodeError) -> Self {
        err!(Kind::Parse, err)
=======
impl From<prost_amino::DecodeError> for Error {
    fn from(err: prost_amino::DecodeError) -> Self {
        err!(ErrorKind::Parse, err)
    }
}

impl From<prost_amino::EncodeError> for Error {
    fn from(err: prost_amino::EncodeError) -> Self {
        err!(ErrorKind::Parse, err)
>>>>>>> 9259c6d4
    }
}

impl From<serde_json::error::Error> for Error {
    fn from(err: serde_json::error::Error) -> Self {
        err!(Kind::Parse, err)
    }
}

impl From<signatory::signature::Error> for Error {
    fn from(err: signatory::signature::Error) -> Self {
        use std::error::Error as _;

        if let Some(source) = err.source() {
            err!(Kind::Crypto, "signature error: {}", source)
        } else {
            err!(Kind::Crypto, "signature error")
        }
    }
}

impl From<subtle_encoding::Error> for Error {
    fn from(err: subtle_encoding::Error) -> Self {
        err!(Kind::Parse, err)
    }
}

impl From<toml::de::Error> for Error {
    fn from(err: toml::de::Error) -> Self {
        err!(Kind::Parse, err)
    }
}

/// Kinds of errors
#[derive(Clone, Eq, PartialEq, Debug, Fail)]
pub enum Kind {
    /// Cryptographic operation failed
    #[fail(display = "cryptographic error")]
    Crypto,

    /// Malformatted or otherwise invalid cryptographic key
    #[fail(display = "invalid key")]
    InvalidKey,

    /// Input/output error
    #[fail(display = "I/O error")]
    Io,

    /// Length incorrect or too long
    #[fail(display = "length error")]
    Length,

    /// Parse error
    #[fail(display = "parse error")]
    Parse,

    /// Network protocol-related errors
    #[fail(display = "protocol error")]
    Protocol,

    /// Value out-of-range
    #[fail(display = "value out of range")]
    OutOfRange,

    /// Signature invalid
    #[fail(display = "bad signature")]
    SignatureInvalid,
}<|MERGE_RESOLUTION|>--- conflicted
+++ resolved
@@ -93,27 +93,15 @@
     }
 }
 
-<<<<<<< HEAD
-impl From<prost::DecodeError> for Error {
-    fn from(err: prost::DecodeError) -> Self {
-        err!(Kind::Parse, err)
-    }
-}
-
-impl From<prost::EncodeError> for Error {
-    fn from(err: prost::EncodeError) -> Self {
-        err!(Kind::Parse, err)
-=======
 impl From<prost_amino::DecodeError> for Error {
     fn from(err: prost_amino::DecodeError) -> Self {
-        err!(ErrorKind::Parse, err)
+        err!(Kind::Parse, err)
     }
 }
 
 impl From<prost_amino::EncodeError> for Error {
     fn from(err: prost_amino::EncodeError) -> Self {
-        err!(ErrorKind::Parse, err)
->>>>>>> 9259c6d4
+        err!(Kind::Parse, err)
     }
 }
 
