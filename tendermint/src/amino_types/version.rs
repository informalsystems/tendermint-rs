--- conflicted
+++ resolved
@@ -1,9 +1,5 @@
-<<<<<<< HEAD
 use crate::block::header;
-=======
-use crate::block::*;
 use prost_amino_derive::Message;
->>>>>>> 9259c6d4
 
 #[derive(Clone, Message)]
 pub struct Consensus {
