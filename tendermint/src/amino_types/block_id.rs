--- conflicted
+++ resolved
@@ -34,19 +34,11 @@
 
 impl From<&block::Id> for BlockId {
     fn from(bid: &block::Id) -> Self {
-<<<<<<< HEAD
-        let bid_hash = bid.hash.as_bytes();
-        BlockId::new(
-            bid_hash.to_vec(),
-            bid.parts.as_ref().map(PartsSetHeader::from),
-        )
-=======
         let bid_hash = bid.hash.as_bytes().unwrap().to_vec();
         match &bid.parts {
             Some(parts) => BlockId::new(bid_hash, Some(PartsSetHeader::from(parts))),
             None => BlockId::new(bid_hash, None),
         }
->>>>>>> b30991f5
     }
 }
 
@@ -97,11 +89,7 @@
 
 impl From<&parts::Header> for PartsSetHeader {
     fn from(parts: &parts::Header) -> Self {
-<<<<<<< HEAD
-        PartsSetHeader::new(parts.total as i64, parts.hash.as_bytes().to_vec())
-=======
         PartsSetHeader::new(parts.total as i64, parts.hash.as_bytes().unwrap().to_vec())
->>>>>>> b30991f5
     }
 }
 
