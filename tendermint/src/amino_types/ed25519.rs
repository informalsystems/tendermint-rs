--- conflicted
+++ resolved
@@ -48,11 +48,7 @@
 #[cfg(test)]
 mod tests {
     use super::*;
-<<<<<<< HEAD
-    use prost::Message;
-=======
     use prost_amino::Message;
->>>>>>> 9259c6d4
 
     #[test]
     fn test_empty_pubkey_msg() {
@@ -93,15 +89,8 @@
 
         assert_eq!(got, want);
 
-<<<<<<< HEAD
-        let have = PubKeyRequest::decode(&want).unwrap();
+        let have = PubKeyRequest::decode(want.as_ref()).unwrap();
         assert_eq!(have, msg);
-=======
-        match PubKeyRequest::decode(want.as_ref()) {
-            Ok(have) => assert_eq!(have, msg),
-            Err(err) => panic!(err.to_string()),
-        }
->>>>>>> 9259c6d4
     }
 
     #[test]
@@ -140,15 +129,8 @@
 
         assert_eq!(got, encoded);
 
-<<<<<<< HEAD
-        let have = PubKeyResponse::decode(&encoded).unwrap();
+        let have = PubKeyResponse::decode(encoded.as_ref()).unwrap();
         assert_eq!(have, msg);
-=======
-        match PubKeyResponse::decode(encoded.as_ref()) {
-            Ok(have) => assert_eq!(have, msg),
-            Err(err) => panic!(err),
-        }
->>>>>>> 9259c6d4
     }
 
     #[test]
