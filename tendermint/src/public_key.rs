//! Public keys used in Tendermint networks

#[cfg(feature = "secp256k1")]
pub use k256::ecdsa::VerifyingKey as Secp256k1;

mod pub_key_request;
mod pub_key_response;

pub use pub_key_request::PubKeyRequest;
pub use pub_key_response::PubKeyResponse;

use core::convert::TryFrom;
use core::{cmp::Ordering, fmt, str::FromStr};
use serde::{de, ser, Deserialize, Deserializer, Serialize};
use serde_json::Value;
use subtle_encoding::{base64, bech32, hex};
use tendermint_proto::{
    crypto::{public_key::Sum, PublicKey as RawPublicKey},
    Protobuf,
};

pub use crate::crypto::ed25519::VerificationKey as Ed25519;
use crate::{error::Error, prelude::*};

// Note:On the golang side this is generic in the sense that it could everything that implements
// github.com/tendermint/tendermint/crypto.PubKey
// While this is meant to be used with different key-types, it currently only uses a PubKeyEd25519
// version.
// TODO: make this more generic

// Warning: the custom serialization implemented here does not use TryFrom<RawPublicKey>.
//          it should only be used to read/write the priva_validator_key.json.
//          All changes to the serialization should check both the JSON and protobuf conversions.
// Todo: Merge JSON serialization with #[serde(try_from = "RawPublicKey", into = "RawPublicKey)]
/// Public keys allowed in Tendermint protocols
#[derive(Copy, Clone, Debug, Eq, PartialEq, Serialize, Deserialize)]
#[non_exhaustive]
#[serde(tag = "type", content = "value")] // JSON custom serialization for priv_validator_key.json
pub enum PublicKey {
    /// Ed25519 keys
    #[serde(
        rename = "tendermint/PubKeyEd25519",
        serialize_with = "serialize_ed25519_base64",
        deserialize_with = "deserialize_ed25519_base64"
    )]
    Ed25519(Ed25519),

    /// Secp256k1 keys
    #[cfg(feature = "secp256k1")]
    #[cfg_attr(docsrs, doc(cfg(feature = "secp256k1")))]
    #[serde(
        rename = "tendermint/PubKeySecp256k1",
        serialize_with = "serialize_secp256k1_base64",
        deserialize_with = "deserialize_secp256k1_base64"
    )]
    Secp256k1(Secp256k1),
}

// Internal thunk type to facilitate deserialization from the raw Protobuf data
// structure's JSON representation.
#[derive(Serialize, Deserialize)]
struct ProtobufPublicKeyWrapper {
    #[serde(rename = "Sum")]
    sum: ProtobufPublicKey,
}

impl From<ProtobufPublicKeyWrapper> for PublicKey {
    fn from(wrapper: ProtobufPublicKeyWrapper) -> Self {
        match wrapper.sum {
            ProtobufPublicKey::Ed25519 { ed25519 } => PublicKey::Ed25519(ed25519),
            #[cfg(feature = "secp256k1")]
            ProtobufPublicKey::Secp256k1 { secp256k1 } => PublicKey::Secp256k1(secp256k1),
        }
    }
}

#[derive(Serialize, Deserialize)]
#[serde(tag = "type", content = "value")] // JSON custom serialization for priv_validator_key.json
enum ProtobufPublicKey {
    #[serde(rename = "tendermint.crypto.PublicKey_Ed25519")]
    Ed25519 {
        #[serde(
            serialize_with = "serialize_ed25519_base64",
            deserialize_with = "deserialize_ed25519_base64"
        )]
        ed25519: Ed25519,
    },

    #[cfg(feature = "secp256k1")]
    #[serde(rename = "tendermint.crypto.PublicKey_Secp256K1")]
    Secp256k1 {
        #[serde(
            serialize_with = "serialize_secp256k1_base64",
            deserialize_with = "deserialize_secp256k1_base64"
        )]
        secp256k1: Secp256k1,
    },
}

/// Custom deserialization for public keys to handle multiple potential JSON
/// formats from Tendermint.
///
/// See <https://github.com/informalsystems/tendermint-rs/issues/1021> for
/// context.
// TODO(thane): Remove this once the serialization in Tendermint has been fixed.
pub fn deserialize_public_key<'de, D>(deserializer: D) -> Result<PublicKey, D::Error>
where
    D: Deserializer<'de>,
{
    let v = Value::deserialize(deserializer)?;
    if v.as_object()
        .map(|obj| obj.contains_key("Sum"))
        .unwrap_or(false)
    {
        serde_json::from_value::<ProtobufPublicKeyWrapper>(v).map(Into::into)
    } else {
        serde_json::from_value::<PublicKey>(v)
    }
    .map_err(serde::de::Error::custom)
}

impl Protobuf<RawPublicKey> for PublicKey {}

impl TryFrom<RawPublicKey> for PublicKey {
    type Error = Error;

    fn try_from(value: RawPublicKey) -> Result<Self, Self::Error> {
        let sum = &value
            .sum
            .ok_or_else(|| Error::invalid_key("empty sum".to_string()))?;
        if let Sum::Ed25519(b) = sum {
            let key = Ed25519::try_from(&b[..])?;
            return Ok(PublicKey::Ed25519(key));
        }
        #[cfg(feature = "secp256k1")]
        if let Sum::Secp256k1(b) = sum {
            return Self::from_raw_secp256k1(b)
                .ok_or_else(|| Error::invalid_key("malformed key".to_string()));
        }
        Err(Error::invalid_key("not an ed25519 key".to_string()))
    }
}

impl From<PublicKey> for RawPublicKey {
    fn from(value: PublicKey) -> Self {
        match value {
            PublicKey::Ed25519(ref pk) => RawPublicKey {
                sum: Some(tendermint_proto::crypto::public_key::Sum::Ed25519(
                    pk.as_bytes().to_vec(),
                )),
            },
            #[cfg(feature = "secp256k1")]
            PublicKey::Secp256k1(ref pk) => RawPublicKey {
                sum: Some(tendermint_proto::crypto::public_key::Sum::Secp256k1(
                    pk.to_bytes().to_vec(),
                )),
            },
        }
    }
}

impl PublicKey {
    /// From raw secp256k1 public key bytes
    #[cfg(feature = "secp256k1")]
    #[cfg_attr(docsrs, doc(cfg(feature = "secp256k1")))]
    pub fn from_raw_secp256k1(bytes: &[u8]) -> Option<PublicKey> {
        Secp256k1::from_sec1_bytes(bytes)
            .ok()
            .map(PublicKey::Secp256k1)
    }

    /// From raw Ed25519 public key bytes
    pub fn from_raw_ed25519(bytes: &[u8]) -> Option<PublicKey> {
        Ed25519::try_from(bytes).map(PublicKey::Ed25519).ok()
    }

    /// Get Ed25519 public key
    pub fn ed25519(self) -> Option<Ed25519> {
        #[allow(unreachable_patterns)]
        match self {
            PublicKey::Ed25519(pk) => Some(pk),
            _ => None,
        }
    }

    /// Get Secp256k1 public key
    #[cfg(feature = "secp256k1")]
    #[cfg_attr(docsrs, doc(cfg(feature = "secp256k1")))]
    pub fn secp256k1(self) -> Option<Secp256k1> {
        match self {
            PublicKey::Secp256k1(pk) => Some(pk),
            _ => None,
        }
    }

<<<<<<< HEAD
=======
    /// Verify the given [`Signature`] using this public key
    pub fn verify(&self, msg: &[u8], signature: &Signature) -> Result<(), Error> {
        match self {
            PublicKey::Ed25519(pk) => {
                match ed25519_consensus::Signature::try_from(signature.as_bytes()) {
                    Ok(sig) => pk.verify(&sig, msg).map_err(|_| {
                        Error::signature_invalid(
                            "Ed25519 signature verification failed".to_string(),
                        )
                    }),
                    Err(_) => Err(Error::signature_invalid(
                        "Could not parse Ed25519 signature".to_string(),
                    )),
                }
            },
            #[cfg(feature = "secp256k1")]
            PublicKey::Secp256k1(pk) => {
                match k256::ecdsa::Signature::try_from(signature.as_bytes()) {
                    Ok(sig) => pk.verify(msg, &sig).map_err(|_| {
                        Error::signature_invalid(
                            "Secp256k1 signature verification failed".to_string(),
                        )
                    }),
                    Err(e) => Err(Error::signature_invalid(format!(
                        "invalid Secp256k1 signature: {e}"
                    ))),
                }
            },
        }
    }

>>>>>>> 3c79d142
    /// Serialize this key as a byte vector.
    pub fn to_bytes(self) -> Vec<u8> {
        match self {
            PublicKey::Ed25519(pk) => pk.as_bytes().to_vec(),
            #[cfg(feature = "secp256k1")]
            PublicKey::Secp256k1(pk) => pk.to_bytes().to_vec(),
        }
    }

    /// Serialize this key as Bech32 with the given human readable prefix
    pub fn to_bech32(self, hrp: &str) -> String {
        let backward_compatible_amino_prefixed_pubkey = match self {
            PublicKey::Ed25519(ref pk) => {
                let mut key_bytes = vec![0x16, 0x24, 0xDE, 0x64, 0x20];
                key_bytes.extend(pk.as_bytes());
                key_bytes
            },
            #[cfg(feature = "secp256k1")]
            PublicKey::Secp256k1(ref pk) => {
                let mut key_bytes = vec![0xEB, 0x5A, 0xE9, 0x87, 0x21];
                key_bytes.extend(pk.to_bytes());
                key_bytes
            },
        };
        bech32::encode(hrp, backward_compatible_amino_prefixed_pubkey)
    }

    /// Serialize this key as hexadecimal
    pub fn to_hex(self) -> String {
        String::from_utf8(hex::encode_upper(self.to_bytes())).unwrap()
    }
}

impl From<Ed25519> for PublicKey {
    fn from(pk: Ed25519) -> PublicKey {
        PublicKey::Ed25519(pk)
    }
}

#[cfg(feature = "secp256k1")]
impl From<Secp256k1> for PublicKey {
    fn from(pk: Secp256k1) -> PublicKey {
        PublicKey::Secp256k1(pk)
    }
}

impl PartialOrd for PublicKey {
    fn partial_cmp(&self, other: &PublicKey) -> Option<Ordering> {
        Some(self.cmp(other))
    }
}

impl Ord for PublicKey {
    fn cmp(&self, other: &Self) -> Ordering {
        match self {
            PublicKey::Ed25519(a) => match other {
                PublicKey::Ed25519(b) => a.as_bytes().cmp(b.as_bytes()),
                #[cfg(feature = "secp256k1")]
                PublicKey::Secp256k1(_) => Ordering::Less,
            },
            #[cfg(feature = "secp256k1")]
            PublicKey::Secp256k1(a) => match other {
                PublicKey::Ed25519(_) => Ordering::Greater,
                #[cfg(feature = "secp256k1")]
                PublicKey::Secp256k1(b) => a.cmp(b),
            },
        }
    }
}

/// Public key roles used in Tendermint networks
#[derive(Copy, Clone, Debug, Eq, PartialEq, PartialOrd, Ord)]
pub enum TendermintKey {
    /// User signing keys used for interacting with accounts in the state machine
    AccountKey(PublicKey),

    /// Validator signing keys used for authenticating consensus protocol messages
    ConsensusKey(PublicKey),
}

impl TendermintKey {
    /// Create a new account key from a [`PublicKey`]
    pub fn new_account_key(public_key: PublicKey) -> Result<TendermintKey, Error> {
        match public_key {
            PublicKey::Ed25519(_) => Ok(TendermintKey::AccountKey(public_key)),
            #[cfg(feature = "secp256k1")]
            PublicKey::Secp256k1(_) => Ok(TendermintKey::AccountKey(public_key)),
        }
    }

    /// Create a new consensus key from a [`PublicKey`]
    pub fn new_consensus_key(public_key: PublicKey) -> Result<TendermintKey, Error> {
        #[allow(unreachable_patterns)]
        match public_key {
            PublicKey::Ed25519(_) => Ok(TendermintKey::AccountKey(public_key)),
            _ => Err(Error::invalid_key(
                "only ed25519 consensus keys are supported".to_string(),
            )),
        }
    }

    /// Get the [`PublicKey`] value for this [`TendermintKey`]
    pub fn public_key(&self) -> &PublicKey {
        match self {
            TendermintKey::AccountKey(key) => key,
            TendermintKey::ConsensusKey(key) => key,
        }
    }
}

/// Public key algorithms
#[derive(Copy, Clone, Debug, Eq, PartialEq)]
pub enum Algorithm {
    /// ed25519
    Ed25519,

    /// secp256k1
    Secp256k1,
}

impl Algorithm {
    /// Get the string label for this algorithm
    pub fn as_str(&self) -> &str {
        match self {
            Algorithm::Ed25519 => "ed25519",
            Algorithm::Secp256k1 => "secp256k1",
        }
    }
}

impl fmt::Display for Algorithm {
    fn fmt(&self, f: &mut fmt::Formatter<'_>) -> fmt::Result {
        write!(f, "{}", self.as_str())
    }
}

impl FromStr for Algorithm {
    type Err = Error;

    fn from_str(s: &str) -> Result<Self, Error> {
        match s {
            "ed25519" => Ok(Algorithm::Ed25519),
            "secp256k1" => Ok(Algorithm::Secp256k1),
            _ => Err(Error::parse(format!("invalid algorithm: {s}"))),
        }
    }
}

impl Serialize for Algorithm {
    fn serialize<S: ser::Serializer>(&self, serializer: S) -> Result<S::Ok, S::Error> {
        self.as_str().serialize(serializer)
    }
}

impl<'de> Deserialize<'de> for Algorithm {
    fn deserialize<D: Deserializer<'de>>(deserializer: D) -> Result<Self, D::Error> {
        use de::Error;
        let s = String::deserialize(deserializer)?;
        s.parse().map_err(D::Error::custom)
    }
}

/// Serialize the bytes of an Ed25519 public key as Base64. Used for serializing JSON
fn serialize_ed25519_base64<S>(pk: &Ed25519, serializer: S) -> Result<S::Ok, S::Error>
where
    S: ser::Serializer,
{
    String::from_utf8(base64::encode(pk.as_bytes()))
        .unwrap()
        .serialize(serializer)
}

/// Serialize the bytes of a secp256k1 ECDSA public key as Base64. Used for serializing JSON
#[cfg(feature = "secp256k1")]
fn serialize_secp256k1_base64<S>(pk: &Secp256k1, serializer: S) -> Result<S::Ok, S::Error>
where
    S: ser::Serializer,
{
    String::from_utf8(base64::encode(pk.to_bytes()))
        .unwrap()
        .serialize(serializer)
}

fn deserialize_ed25519_base64<'de, D>(deserializer: D) -> Result<Ed25519, D::Error>
where
    D: Deserializer<'de>,
{
    use de::Error;
    let encoded = String::deserialize(deserializer)?;
    let bytes = base64::decode(encoded).map_err(D::Error::custom)?;
    Ed25519::try_from(&bytes[..]).map_err(|_| D::Error::custom("invalid Ed25519 key"))
}

#[cfg(feature = "secp256k1")]
fn deserialize_secp256k1_base64<'de, D>(deserializer: D) -> Result<Secp256k1, D::Error>
where
    D: Deserializer<'de>,
{
    use de::Error;
    let encoded = String::deserialize(deserializer)?;
    let bytes = base64::decode(encoded).map_err(D::Error::custom)?;
    Secp256k1::from_sec1_bytes(&bytes).map_err(|_| D::Error::custom("invalid secp256k1 key"))
}

#[cfg(test)]
mod tests {
    use subtle_encoding::hex;
    use tendermint_proto::Protobuf;

    use super::{PublicKey, TendermintKey};
    use crate::{prelude::*, public_key::PubKeyResponse};

    const EXAMPLE_CONSENSUS_KEY: &str =
        "4A25C6640A1F72B9C975338294EF51B6D1C33158BB6ECBA69FBC3FB5A33C9DCE";

    #[test]
    fn test_consensus_serialization() {
        let example_key = TendermintKey::ConsensusKey(
            PublicKey::from_raw_ed25519(&hex::decode_upper(EXAMPLE_CONSENSUS_KEY).unwrap())
                .unwrap(),
        );
        // Key created from:
        // import (
        // "encoding/hex"
        // "fmt"
        // "github.com/cosmos/cosmos-sdk/crypto/keys/ed25519"
        // "github.com/cosmos/cosmos-sdk/types"
        // )
        //
        // func bech32conspub() {
        // pubBz, _ :=
        // hex.DecodeString("4A25C6640A1F72B9C975338294EF51B6D1C33158BB6ECBA69FBC3FB5A33C9DCE")
        // pub := &ed25519.PubKey{Key: pubBz}
        // mustBech32ConsPub := types.MustBech32ifyPubKey(types.Bech32PubKeyTypeConsPub, pub)
        // fmt.Println(mustBech32ConsPub)
        // }
        assert_eq!(
            example_key.public_key().to_bech32("cosmosvalconspub"),
            "cosmosvalconspub1zcjduepqfgjuveq2raetnjt4xwpffm63kmguxv2chdhvhf5lhslmtgeunh8qmf7exk"
        );
    }

    #[test]
    #[cfg(feature = "secp256k1")]
    fn test_account_serialization() {
        const EXAMPLE_ACCOUNT_KEY: &str =
            "02A1633CAFCC01EBFB6D78E39F687A1F0995C62FC95F51EAD10A02EE0BE551B5DC";
        let example_key = TendermintKey::AccountKey(
            PublicKey::from_raw_secp256k1(&hex::decode_upper(EXAMPLE_ACCOUNT_KEY).unwrap())
                .unwrap(),
        );
        assert_eq!(
            example_key.public_key().to_bech32("cosmospub"),
            "cosmospub1addwnpepq2skx090esq7h7md0r3e76r6ruyet330e904r6k3pgpwuzl92x6actrt4uq"
        );
    }

    #[test]
    fn json_parsing() {
        let json_string = "{\"type\":\"tendermint/PubKeyEd25519\",\"value\":\"RblzMO4is5L1hZz6wo4kPbptzOyue6LTk4+lPhD1FRk=\"}";
        let pubkey: PublicKey = serde_json::from_str(json_string).unwrap();

        assert_eq!(
            pubkey.ed25519().unwrap().as_bytes(),
            [
                69, 185, 115, 48, 238, 34, 179, 146, 245, 133, 156, 250, 194, 142, 36, 61, 186,
                109, 204, 236, 174, 123, 162, 211, 147, 143, 165, 62, 16, 245, 21, 25
            ]
        );

        let reserialized_json = serde_json::to_string(&pubkey).unwrap();
        assert_eq!(reserialized_json.as_str(), json_string);
    }

    #[test]
    fn test_ed25519_pubkey_msg() {
        // test-vector generated from Go
        // import (
        // "fmt"
        // "github.com/tendermint/tendermint/proto/tendermint/crypto"
        // "github.com/tendermint/tendermint/proto/tendermint/privval"
        // )
        //
        // func ed25519_key() {
        // pkr := &privval.PubKeyResponse{
        // PubKey: &crypto.PublicKey{
        // Sum: &crypto.PublicKey_Ed25519{Ed25519: []byte{
        // 215, 90, 152, 1, 130, 177, 10, 183, 213, 75, 254, 211, 201, 100, 7, 58,
        // 14, 225, 114, 243, 218, 166, 35, 37, 175, 2, 26, 104, 247, 7, 81, 26,
        // },
        // },
        // },
        // Error: nil,
        // }
        // pbpk, _ := pkr.Marshal()
        // fmt.Printf("%#v\n", pbpk)
        //
        // }
        let encoded = vec![
            0xa, 0x22, 0xa, 0x20, 0xd7, 0x5a, 0x98, 0x1, 0x82, 0xb1, 0xa, 0xb7, 0xd5, 0x4b, 0xfe,
            0xd3, 0xc9, 0x64, 0x7, 0x3a, 0xe, 0xe1, 0x72, 0xf3, 0xda, 0xa6, 0x23, 0x25, 0xaf, 0x2,
            0x1a, 0x68, 0xf7, 0x7, 0x51, 0x1a,
        ];

        let msg = PubKeyResponse {
            pub_key: Some(
                PublicKey::from_raw_ed25519(&[
                    215, 90, 152, 1, 130, 177, 10, 183, 213, 75, 254, 211, 201, 100, 7, 58, 14,
                    225, 114, 243, 218, 166, 35, 37, 175, 2, 26, 104, 247, 7, 81, 26,
                ])
                .unwrap(),
            ),
            error: None,
        };
        let got = msg.encode_vec().unwrap();

        assert_eq!(got, encoded);
        assert_eq!(PubKeyResponse::decode_vec(&encoded).unwrap(), msg);
    }
}<|MERGE_RESOLUTION|>--- conflicted
+++ resolved
@@ -193,40 +193,6 @@
         }
     }
 
-<<<<<<< HEAD
-=======
-    /// Verify the given [`Signature`] using this public key
-    pub fn verify(&self, msg: &[u8], signature: &Signature) -> Result<(), Error> {
-        match self {
-            PublicKey::Ed25519(pk) => {
-                match ed25519_consensus::Signature::try_from(signature.as_bytes()) {
-                    Ok(sig) => pk.verify(&sig, msg).map_err(|_| {
-                        Error::signature_invalid(
-                            "Ed25519 signature verification failed".to_string(),
-                        )
-                    }),
-                    Err(_) => Err(Error::signature_invalid(
-                        "Could not parse Ed25519 signature".to_string(),
-                    )),
-                }
-            },
-            #[cfg(feature = "secp256k1")]
-            PublicKey::Secp256k1(pk) => {
-                match k256::ecdsa::Signature::try_from(signature.as_bytes()) {
-                    Ok(sig) => pk.verify(msg, &sig).map_err(|_| {
-                        Error::signature_invalid(
-                            "Secp256k1 signature verification failed".to_string(),
-                        )
-                    }),
-                    Err(e) => Err(Error::signature_invalid(format!(
-                        "invalid Secp256k1 signature: {e}"
-                    ))),
-                }
-            },
-        }
-    }
-
->>>>>>> 3c79d142
     /// Serialize this key as a byte vector.
     pub fn to_bytes(self) -> Vec<u8> {
         match self {
