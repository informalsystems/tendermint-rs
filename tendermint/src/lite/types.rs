//! All traits that are necessary and need to be implemented to use the main
//! verification logic in [`super::verifier`] for a light client.

use crate::Hash;

use crate::lite::error::{Error, Kind};
use failure::_core::fmt::Debug;
use std::time::SystemTime;

pub type Height = u64;

/// Header contains meta data about the block -
/// the height, the time, the hash of the validator set
/// that should sign this header, and the hash of the validator
/// set that should sign the next header.
pub trait Header: Clone {
    /// The header's notion of (bft-)time.
    /// We assume it can be converted to SystemTime.
    type Time: Into<SystemTime>;

    fn height(&self) -> Height;
    fn bft_time(&self) -> Self::Time;
    fn validators_hash(&self) -> Hash;
    fn next_validators_hash(&self) -> Hash;

    /// Hash of the header (ie. the hash of the block).
    fn hash(&self) -> Hash;
}

/// ValidatorSet is the full validator set.
/// It exposes its hash and its total power.
pub trait ValidatorSet: Clone {
    /// Hash of the validator set.
    fn hash(&self) -> Hash;

    /// Total voting power of the set
    fn total_power(&self) -> u64;
}

/// Commit is used to prove a Header can be trusted.
/// Verifying the Commit requires access to an associated ValidatorSet
/// to determine what voting power signed the commit.
pub trait Commit: Clone {
    type ValidatorSet: ValidatorSet;

    /// Hash of the header this commit is for.
    fn header_hash(&self) -> Hash;

    /// Compute the voting power of the validators that correctly signed the commit,
    /// according to their voting power in the passed in validator set.
    /// Will return an error in case an invalid signature was included.
    /// TODO/XXX: This cannot detect if a signature from an incorrect validator
    /// is included. That's fine when we're just trying to see if we can skip,
    /// but when actually verifying it means we might accept commits that have sigs from
    /// outside the correct validator set, which is something we expect to be able to detect
    /// (it's not a real issue, but it would indicate a faulty full node).
    ///
    ///
    /// This method corresponds to the (pure) auxiliary function in the spec:
    /// `votingpower_in(signers(h.Commit),h.Header.V)`.
    /// Note this expects the Commit to be able to compute `signers(h.Commit)`,
    /// ie. the identity of the validators that signed it, so they
    /// can be cross-referenced with the given `vals`.
    fn voting_power_in(&self, vals: &Self::ValidatorSet) -> Result<u64, Error>;

    /// Implementers should add addition validation against the given validator set
    /// or other implementation specific validation here.
    /// E.g. validate that the length of the included signatures in the commit match
    /// with the number of validators.
    fn validate(&self, vals: &Self::ValidatorSet) -> Result<(), Error>;
}

/// TrustThreshold defines how much of the total voting power of a known
/// and trusted validator set is sufficient for a commit to be
/// accepted going forward.
pub trait TrustThreshold: Copy + Clone + Debug {
    fn is_enough_power(&self, signed_voting_power: u64, total_voting_power: u64) -> bool;
}

/// TrustThresholdFraction defines what fraction of the total voting power of a known
/// and trusted validator set is sufficient for a commit to be
/// accepted going forward.
/// The [`Default::default()`] returns true, iff at least a third of the trusted
/// voting power signed (in other words at least one honest validator signed).
/// Some clients might require more than +1/3 and can implement their own
/// [`TrustThreshold`] which can be passed into all relevant methods.
#[derive(Copy, Clone, Debug, PartialEq)]
pub struct TrustThresholdFraction {
    numerator: u64,
    denominator: u64,
}

impl TrustThresholdFraction {
<<<<<<< HEAD
    /// Instantiate a TrustThresholdFraction if the given denominator and
    /// numerator are valid.
    ///
    /// The parameters are valid iff `1/3 <= numerator/denominator <= 1`.
    /// In any other case we return [`Error::InvalidTrustThreshold`].
    pub fn new(numerator: u64, denominator: u64) -> Result<Self, Error> {
        if numerator <= denominator && denominator > 0 && 3 * numerator >= denominator {
=======
    pub fn new(numerator: u64, denominator: u64) -> Result<Self, Kind> {
        if numerator <= denominator && denominator > 0 {
>>>>>>> ca6a17a4
            return Ok(Self {
                numerator,
                denominator,
            });
        }
        Err(Kind::InvalidTrustThreshold {
            got: format!("{}/{}", numerator, denominator),
        })
    }
}

// TODO: should this go in the central place all impls live instead? (currently lite_impl)
impl TrustThreshold for TrustThresholdFraction {
    fn is_enough_power(&self, signed_voting_power: u64, total_voting_power: u64) -> bool {
        signed_voting_power * self.denominator > total_voting_power * self.numerator
    }
}

impl Default for TrustThresholdFraction {
    fn default() -> Self {
        Self::new(1, 3)
            .expect("initializing TrustThresholdFraction with valid fraction mustn't panic")
    }
}

/// Requester can be used to request [`SignedHeader`]s and [`ValidatorSet`]s for a
/// given height, e.g., by talking to a tendermint fullnode through RPC.
pub trait Requester<C, H>
where
    C: Commit,
    H: Header,
{
    /// Request the [`SignedHeader`] at height h.
    fn signed_header(&self, h: Height) -> Result<SignedHeader<C, H>, Kind>;

    /// Request the validator set at height h.
    fn validator_set(&self, h: Height) -> Result<C::ValidatorSet, Kind>;
}

/// TrustedState contains a state trusted by a lite client,
/// including the last header (at height h-1) and the validator set
/// (at height h) to use to verify the next header.
#[derive(Clone, Debug, PartialEq)]
pub struct TrustedState<C, H>
where
    H: Header,
    C: Commit,
{
    last_header: SignedHeader<C, H>, // height H-1
    validators: C::ValidatorSet,     // height H
}

impl<C, H> TrustedState<C, H>
where
    H: Header,
    C: Commit,
{
    /// Initialize the TrustedState with the given signed header and validator set.
    /// Note that if the height of the passed in header is h-1, the passed in validator set
    /// must have been requested for height h.
    pub fn new(last_header: &SignedHeader<C, H>, validators: &C::ValidatorSet) -> Self {
        Self {
            last_header: last_header.clone(),
            validators: validators.clone(),
        }
    }

    pub fn last_header(&self) -> &SignedHeader<C, H> {
        &self.last_header
    }

    pub fn validators(&self) -> &C::ValidatorSet {
        &self.validators
    }
}

/// SignedHeader bundles a [`Header`] and a [`Commit`] for convenience.
#[derive(Clone, Debug, PartialEq)] // NOTE: Copy/Clone/Debug for convenience in testing ...
pub struct SignedHeader<C, H>
where
    C: Commit,
    H: Header,
{
    commit: C,
    header: H,
}

impl<C, H> SignedHeader<C, H>
where
    C: Commit,
    H: Header,
{
    pub fn new(commit: C, header: H) -> Self {
        Self { commit, header }
    }

    pub fn commit(&self) -> &C {
        &self.commit
    }

    pub fn header(&self) -> &H {
        &self.header
    }
}

<<<<<<< HEAD
// NOTE: Copy/Clone for convenience in testing ...
#[derive(Copy, Clone, Debug, PartialEq)]
pub enum Error {
    Expired,
    DurationOutOfRange,
    NonIncreasingTime,

    NonIncreasingHeight,

    InvalidSignature, // TODO: deduplicate with ErrorKind::SignatureInvalid

    InvalidValidatorSet,
    InvalidNextValidatorSet,
    InvalidCommitValue, // commit is not for the header we expected

    InvalidCommitSignatures, // Note: this is only used by implementation (ie. expected return in Commit::validate())
    InvalidCommit,           // signers do not account for +2/3 of the voting power

    InsufficientVotingPower, // trust threshold (default +1/3) is not met

    RequestFailed,

    InvalidTrustThreshold,
}

=======
>>>>>>> ca6a17a4
pub(super) mod mocks {
    use serde::Serialize;
    use sha2::{Digest, Sha256};

    use crate::{hash::Algorithm, Hash};

    use super::*;
    use std::collections::HashMap;

    #[derive(Clone, Debug, PartialEq, Serialize)]
    pub struct MockHeader {
        height: u64,
        time: SystemTime,
        vals: Hash,
        next_vals: Hash,
    }

    impl MockHeader {
        pub fn new(height: u64, time: SystemTime, vals: Hash, next_vals: Hash) -> MockHeader {
            MockHeader {
                height,
                time,
                vals,
                next_vals,
            }
        }

        pub fn set_time(&mut self, new_time: SystemTime) {
            self.time = new_time
        }
    }

    impl Header for MockHeader {
        type Time = SystemTime;

        fn height(&self) -> Height {
            self.height
        }
        fn bft_time(&self) -> Self::Time {
            self.time
        }
        fn validators_hash(&self) -> Hash {
            self.vals
        }
        fn next_validators_hash(&self) -> Hash {
            self.next_vals
        }
        fn hash(&self) -> Hash {
            json_hash(self)
        }
    }

    pub fn json_hash<T: ?Sized + Serialize>(value: &T) -> Hash {
        let encoded = serde_json::to_vec(value).unwrap();
        let hashed = Sha256::digest(&encoded);
        Hash::new(Algorithm::Sha256, &hashed).unwrap()
    }

    // vals are just ints, each has power 1
    #[derive(Clone, Debug, PartialEq, Serialize)]
    pub struct MockValSet {
        // NOTE: use HashSet instead?
        vals: Vec<usize>,
    }

    impl MockValSet {
        pub fn new(vals: Vec<usize>) -> MockValSet {
            MockValSet { vals }
        }
    }

    impl ValidatorSet for MockValSet {
        fn hash(&self) -> Hash {
            json_hash(&self)
        }
        fn total_power(&self) -> u64 {
            self.vals.len() as u64
        }
    }

    // commit is a list of vals that signed.
    #[derive(Clone, Debug, PartialEq, Serialize)]
    pub struct MockCommit {
        hash: Hash,
        vals: Vec<usize>,
    }

    impl MockCommit {
        pub fn new(hash: Hash, vals: Vec<usize>) -> MockCommit {
            MockCommit { hash, vals }
        }
    }
    impl Commit for MockCommit {
        type ValidatorSet = MockValSet;

        fn header_hash(&self) -> Hash {
            self.hash
        }

        // just the intersection
        fn voting_power_in(&self, vals: &Self::ValidatorSet) -> Result<u64, Error> {
            let mut power = 0;
            // if there's a signer thats not in the val set,
            // we can't detect it...
            for signer in self.vals.iter() {
                for val in vals.vals.iter() {
                    if signer == val {
                        power += 1
                    }
                }
            }
            Ok(power)
        }

        fn validate(&self, _vals: &Self::ValidatorSet) -> Result<(), Error> {
            // some implementation specific checks:
            if self.vals.is_empty() || self.hash.algorithm() != Algorithm::Sha256 {
                return Err(Kind::InvalidCommitSignatures {
                    info: "validator set is empty, or, invalid hash algo".to_string(),
                }
                .into());
            }
            Ok(())
        }
    }
    pub type MockSignedHeader = SignedHeader<MockCommit, MockHeader>;
    pub type MockTrustedState = TrustedState<MockCommit, MockHeader>;
    // Mock requester holds a map from height to
    // Headers and commits.
    #[derive(Clone, Debug)]
    pub struct MockRequester {
        pub signed_headers: HashMap<u64, MockSignedHeader>,
        pub validators: HashMap<u64, MockValSet>,
    }
    impl MockRequester {
        pub fn new() -> Self {
            Self {
                signed_headers: HashMap::new(),
                validators: HashMap::new(),
            }
        }
    }
    impl Requester<MockCommit, MockHeader> for MockRequester {
        fn signed_header(&self, h: u64) -> Result<SignedHeader<MockCommit, MockHeader>, Kind> {
            println!("requested signed header for height:{:?}", h);
            if let Some(sh) = self.signed_headers.get(&h) {
                return Ok(sh.to_owned());
            }
            println!("couldn't get sh for: {}", &h);
            Err(Kind::RequestFailed(format!("couldn't get sh for: {}", &h)))
        }

        fn validator_set(&self, h: u64) -> Result<MockValSet, Kind> {
            println!("requested validators for height:{:?}", h);
            if let Some(vs) = self.validators.get(&h) {
                return Ok(vs.to_owned());
            }
            println!("couldn't get vals for: {}", &h);
            Err(Kind::RequestFailed(format!(
                "couldn't get vals for: {}",
                &h
            )))
        }
    }

    pub fn fixed_hash() -> Hash {
        Hash::new(Algorithm::Sha256, &Sha256::digest(&[5])).unwrap()
    }
}

#[cfg(test)]
mod tests {
    use crate::lite::types::mocks::*;
    use crate::lite::{Commit, Header, SignedHeader, TrustedState, ValidatorSet};
    use crate::lite::{TrustThreshold, TrustThresholdFraction};
    use std::time::SystemTime;

    #[test]
    fn default_is_enough_power() {
        let threshold = TrustThresholdFraction::default();

        // 100% > 33%
        assert!(threshold.is_enough_power(3, 3));

        // 66% > 33%
        assert!(threshold.is_enough_power(2, 3));

        // 33% <= 33%
        assert!(!threshold.is_enough_power(1, 3));

        // 1% < 33%
        assert!(!threshold.is_enough_power(1, 100));
    }

    #[test]
    fn signed_header() {
        let vs = &MockValSet::new(vec![1, 2]);
        let h = MockHeader::new(0, SystemTime::UNIX_EPOCH, vs.hash(), vs.hash());
        let c_header_hash = h.hash();
        let c_vals: Vec<usize> = vec![1];
        let c = MockCommit::new(c_header_hash, c_vals);
        assert_eq!(c.header_hash(), c_header_hash);
        let sh = SignedHeader::new(c.clone(), h.clone());
        assert_eq!(sh.header(), &h);
        assert_eq!(sh.commit(), &c);

        assert_eq!(sh.commit().header_hash(), h.hash());
        assert_eq!(
            sh.commit()
                .voting_power_in(vs)
                .expect("mock shouldn't fail"),
            1
        );
        assert_eq!(sh.header().height(), h.height());
        assert_eq!(sh.header().bft_time(), h.bft_time());
        assert!(sh.commit().validate(vs).is_ok());
    }

    #[test]
    fn trusted_state() {
        let vs = &MockValSet::new(vec![1]);
        let h = MockHeader::new(0, SystemTime::UNIX_EPOCH, vs.hash(), vs.hash());
        let c = MockCommit::new(h.hash(), vec![]);
        let sh = SignedHeader::new(c, h);
        let ts = TrustedState::new(&sh, vs);
        assert_eq!(ts.last_header(), &sh);
        assert_eq!(ts.validators(), vs);
    }

    #[test]
    fn trust_threshold_fraction() {
        assert_eq!(
            TrustThresholdFraction::default(),
            TrustThresholdFraction::new(1, 3).expect("mustn't panic")
        );
        assert!(TrustThresholdFraction::new(2, 3).is_ok());
        assert!(TrustThresholdFraction::new(1, 1).is_ok());

        assert!(TrustThresholdFraction::new(3, 1).is_err());
        assert!(TrustThresholdFraction::new(1, 4).is_err());
        assert!(TrustThresholdFraction::new(1, 5).is_err());
        assert!(TrustThresholdFraction::new(2, 7).is_err());
        assert!(TrustThresholdFraction::new(0, 1).is_err());
        assert!(TrustThresholdFraction::new(1, 0).is_err());
    }
}<|MERGE_RESOLUTION|>--- conflicted
+++ resolved
@@ -91,7 +91,6 @@
 }
 
 impl TrustThresholdFraction {
-<<<<<<< HEAD
     /// Instantiate a TrustThresholdFraction if the given denominator and
     /// numerator are valid.
     ///
@@ -99,10 +98,6 @@
     /// In any other case we return [`Error::InvalidTrustThreshold`].
     pub fn new(numerator: u64, denominator: u64) -> Result<Self, Error> {
         if numerator <= denominator && denominator > 0 && 3 * numerator >= denominator {
-=======
-    pub fn new(numerator: u64, denominator: u64) -> Result<Self, Kind> {
-        if numerator <= denominator && denominator > 0 {
->>>>>>> ca6a17a4
             return Ok(Self {
                 numerator,
                 denominator,
@@ -110,7 +105,7 @@
         }
         Err(Kind::InvalidTrustThreshold {
             got: format!("{}/{}", numerator, denominator),
-        })
+        }.into())
     }
 }
 
@@ -208,34 +203,6 @@
     }
 }
 
-<<<<<<< HEAD
-// NOTE: Copy/Clone for convenience in testing ...
-#[derive(Copy, Clone, Debug, PartialEq)]
-pub enum Error {
-    Expired,
-    DurationOutOfRange,
-    NonIncreasingTime,
-
-    NonIncreasingHeight,
-
-    InvalidSignature, // TODO: deduplicate with ErrorKind::SignatureInvalid
-
-    InvalidValidatorSet,
-    InvalidNextValidatorSet,
-    InvalidCommitValue, // commit is not for the header we expected
-
-    InvalidCommitSignatures, // Note: this is only used by implementation (ie. expected return in Commit::validate())
-    InvalidCommit,           // signers do not account for +2/3 of the voting power
-
-    InsufficientVotingPower, // trust threshold (default +1/3) is not met
-
-    RequestFailed,
-
-    InvalidTrustThreshold,
-}
-
-=======
->>>>>>> ca6a17a4
 pub(super) mod mocks {
     use serde::Serialize;
     use sha2::{Digest, Sha256};
