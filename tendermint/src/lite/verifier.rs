--- conflicted
+++ resolved
@@ -43,16 +43,7 @@
 // methods implementation). These checks aren't reflected
 // explicitly in the spec yet, only in the sentence "Additional checks should
 // be done in the implementation to ensure header is well formed".
-<<<<<<< HEAD
-pub fn validate_signed_header_and_vals<H, V, C>(
-    header: &H,
-    commit: &C,
-    vals: &V,
-    next_vals: &V,
-) -> Result<(), Error>
-=======
 fn validate_untrusted<H, V, C>(header: &H, commit: &C, vals: &V, next_vals: &V) -> Result<(), Error>
->>>>>>> 1cc2071c
 where
     H: Header,
     V: ValidatorSet,
@@ -82,11 +73,7 @@
 }
 
 /// Verify that +2/3 of the correct validator set signed this commit.
-<<<<<<< HEAD
-/// NOTE: these validators are expected to be the correct validators for the commit,
-=======
 /// NOTE: These validators are expected to be the correct validators for the commit,
->>>>>>> 1cc2071c
 /// but since we're using voting_power_in, we can't actually detect if there's
 /// votes from validators not in the set.
 pub fn verify_commit_full<C>(vals: &C::ValidatorSet, commit: &C) -> Result<(), Error>
@@ -154,7 +141,6 @@
     // validate the untrusted header against its commit, vals, and next_vals
     let untrusted_header = untrusted_sh.header();
     let untrusted_commit = untrusted_sh.commit();
-<<<<<<< HEAD
 
     println!(
         "validating untrusted header at height {:?}: {:?}, {:?}",
@@ -163,10 +149,7 @@
         untrusted_commit.header_hash(),
     );
 
-    validate_signed_header_and_vals(
-=======
     validate_untrusted(
->>>>>>> 1cc2071c
         untrusted_header,
         untrusted_commit,
         untrusted_vals,
@@ -192,7 +175,6 @@
             }
         }
         Ordering::Greater => {
-<<<<<<< HEAD
             println!("checking if we can skip to header {:?}", untrusted_height);
             let trusted_vals = trusted_state.validators();
             verify_commit_trusting(trusted_vals, untrusted_commit, trust_threshold)?;
@@ -200,16 +182,8 @@
         }
     }
 
-    // verify the untrusted commit
+    // All validation passed successfully. Verify the validators correctly committed the block.
     println!("verifying commit for header {:?}", untrusted_height);
-=======
-            let trusted_vals = trusted_state.validators();
-            verify_commit_trusting(trusted_vals, untrusted_commit, trust_threshold)?;
-        }
-    }
-
-    // All validation passed successfully. Verify the validators correctly committed the block.
->>>>>>> 1cc2071c
     verify_commit_full(untrusted_vals, untrusted_sh.commit())
 }
 
@@ -234,11 +208,7 @@
     L: TrustThreshold,
     S: Store<TrustedState = TS>,
 {
-<<<<<<< HEAD
-    // fetch the latest state and ensure it hasn't expired
-=======
     // Fetch the latest state and ensure it hasn't expired.
->>>>>>> 1cc2071c
     let trusted_state = store.get(Height::from(0))?;
     let trusted_sh = trusted_state.last_header();
     is_within_trust_period(trusted_sh.header(), trusting_period, now)?;
@@ -251,11 +221,7 @@
         trust_threshold,
     )?;
 
-<<<<<<< HEAD
-    // the untrusted header is now trusted. update the store
-=======
     // The untrusted header is now trusted; Update the store
->>>>>>> 1cc2071c
     let new_trusted_state = TS::new(untrusted_sh, untrusted_next_vals);
     store.add(&new_trusted_state)
 }
@@ -422,7 +388,6 @@
         }
         fn hash(&self) -> Hash {
             json_hash(self)
-<<<<<<< HEAD
         }
     }
 
@@ -553,138 +518,6 @@
         }
     }
 
-=======
-        }
-    }
-
-    fn json_hash<T: ?Sized + Serialize>(value: &T) -> Hash {
-        let encoded = serde_json::to_vec(value).unwrap();
-        let hashed = Sha256::digest(&encoded);
-        Hash::new(Algorithm::Sha256, &hashed).unwrap()
-    }
-
-    // vals are just ints, each has power 1
-    #[derive(Clone, Debug, Serialize)]
-    struct MockValSet {
-        // NOTE: use HashSet instead?
-        vals: Vec<usize>,
-    }
-
-    impl MockValSet {
-        fn new(vals: Vec<usize>) -> MockValSet {
-            MockValSet { vals }
-        }
-    }
-
-    impl ValidatorSet for MockValSet {
-        fn hash(&self) -> Hash {
-            json_hash(&self)
-        }
-        fn total_power(&self) -> u64 {
-            self.vals.len() as u64
-        }
-        fn len(&self) -> usize {
-            self.vals.len()
-        }
-        fn is_empty(&self) -> bool {
-            self.len() == 0
-        }
-    }
-
-    // commit is a list of vals that signed.
-    // use None if the val didn't sign.
-    #[derive(Clone, Debug, Serialize)]
-    struct MockCommit {
-        hash: Hash,
-        vals: Vec<Option<usize>>,
-    }
-
-    impl MockCommit {
-        fn new(hash: Hash, vals: Vec<Option<usize>>) -> MockCommit {
-            MockCommit { hash, vals }
-        }
-    }
-
-    impl Commit for MockCommit {
-        type ValidatorSet = MockValSet;
-
-        fn header_hash(&self) -> Hash {
-            self.hash
-        }
-
-        // just the intersection
-        fn voting_power_in(&self, vals: &Self::ValidatorSet) -> Result<u64, Error> {
-            let mut power = 0;
-
-            // we only care about the Somes.
-            // if there's a signer thats not in the val set,
-            // we can't detect it...
-            for signer_opt in self.vals.iter() {
-                if let Some(signer) = signer_opt {
-                    for val in vals.vals.iter() {
-                        if signer == val {
-                            power += 1
-                        }
-                    }
-                }
-            }
-            Ok(power)
-        }
-
-        fn votes_len(&self) -> usize {
-            self.vals.len()
-        }
-    }
-
-    #[derive(Clone)]
-    struct MockSignedHeader {
-        header: MockHeader,
-        commit: MockCommit,
-    }
-
-    impl MockSignedHeader {
-        fn new(header: MockHeader, commit: MockCommit) -> Self {
-            MockSignedHeader { header, commit }
-        }
-    }
-
-    impl SignedHeader for MockSignedHeader {
-        type Header = MockHeader;
-        type Commit = MockCommit;
-        fn header(&self) -> &Self::Header {
-            &self.header
-        }
-        fn commit(&self) -> &Self::Commit {
-            &self.commit
-        }
-    }
-
-    // uses refs because the trait defines `new` to take refs ...
-    struct MockState {
-        header: MockSignedHeader,
-        vals: MockValSet,
-    }
-
-    impl TrustedState for MockState {
-        type LastHeader = MockSignedHeader;
-        type ValidatorSet = MockValSet;
-
-        // XXX: how to do this without cloning?!
-        fn new(header: &Self::LastHeader, vals: &Self::ValidatorSet) -> MockState {
-            MockState {
-                header: header.clone(),
-                vals: vals.clone(),
-            }
-        }
-        fn last_header(&self) -> &Self::LastHeader {
-            &self.header
-        }
-        fn validators(&self) -> &Self::ValidatorSet {
-            &self.vals
-        }
-    }
-
->>>>>>> 1cc2071c
     // XXX: Can we do without this mock and global since we have a default impl?
     struct MockThreshold {}
     impl TrustThreshold for MockThreshold {}
