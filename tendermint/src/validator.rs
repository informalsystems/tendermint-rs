--- conflicted
+++ resolved
@@ -1,14 +1,8 @@
 //! Tendermint validators
 
-<<<<<<< HEAD
 use crate::amino_types::message::AminoMessage;
-use crate::validator::signatory::{Signature, Verifier};
-use crate::{account, lite, merkle, vote, Hash, PublicKey};
-=======
-use crate::validator::signatory::{Signature, Verifier};
-use crate::{account, lite, merkle, vote, Hash, PublicKey};
+use crate::{account, merkle, vote, PublicKey};
 use prost::Message;
->>>>>>> b30991f5
 use serde::{de::Error as _, Deserialize, Deserializer, Serialize, Serializer};
 use signatory;
 use signatory::ed25519;
@@ -36,36 +30,13 @@
     type Validator = Info;
 
     /// Compute the Merkle root of the validator set
-<<<<<<< HEAD
     fn hash(&self) -> Hash {
-=======
-    pub fn hash(self) -> merkle::Hash {
->>>>>>> b30991f5
         let validator_bytes: Vec<Vec<u8>> = self
             .validators
             .iter()
             .map(|validator| validator.hash_bytes())
             .collect();
-<<<<<<< HEAD
         Hash::Sha256(merkle::simple_hash_from_byte_slices(validator_bytes))
-=======
-        merkle::simple_hash_from_byte_vectors(validator_bytes)
-    }
-}
-
-impl lite::ValidatorSet for Set {
-    type Validator = Info;
-
-    fn hash(&self) -> Hash {
-        // TODO almost the same as above's pub fn hash(self) -> merkle::Hash
-        let validator_bytes: &Vec<Vec<u8>> =
-            &self.validators.iter().map(|x| x.hash_bytes()).collect();
-        let validator_byteslices: Vec<&[u8]> =
-            (&validator_bytes).iter().map(|x| x.as_slice()).collect();
-        Hash::Sha256(merkle::simple_hash_from_byte_slices(
-            validator_byteslices.as_slice(),
-        ))
->>>>>>> b30991f5
     }
 
     fn total_power(&self) -> u64 {
