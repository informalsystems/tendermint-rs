//! Tendermint validators

use serde::{Deserialize, Serialize};
use tendermint_proto::v0_37::types::SimpleValidator as RawSimpleValidator;
use tendermint_proto::Protobuf;

use crate::{
    account, hash::Hash, merkle, prelude::*, public_key::deserialize_public_key, vote, Error,
    PublicKey, Signature,
};

/// Validator set contains a vector of validators
#[derive(Clone, Debug, PartialEq, Eq, Serialize, Deserialize)]
pub struct Set {
    validators: Vec<Info>,
    proposer: Option<Info>,
    total_voting_power: vote::Power,
}

impl Set {
    /// Constructor
    pub fn new(mut validators: Vec<Info>, proposer: Option<Info>) -> Set {
        Self::sort_validators(&mut validators);

        // Compute the total voting power
        let total_voting_power = validators
            .iter()
            .map(|v| v.power.value())
            .sum::<u64>()
            .try_into()
            .unwrap();

        Set {
            validators,
            proposer,
            total_voting_power,
        }
    }

    /// Convenience constructor for cases where there is no proposer
    pub fn without_proposer(validators: Vec<Info>) -> Set {
        Self::new(validators, None)
    }

    /// Convenience constructor for cases where there is a proposer
    pub fn with_proposer(
        validators: Vec<Info>,
        proposer_address: account::Id,
    ) -> Result<Self, Error> {
        // Get the proposer.
        let proposer = validators
            .iter()
            .find(|v| v.address == proposer_address)
            .cloned()
            .ok_or_else(|| Error::proposer_not_found(proposer_address))?;

        // Create the validator set with the given proposer.
        // This is required by IBC on-chain validation.
        Ok(Self::new(validators, Some(proposer)))
    }

    /// Get Info of the underlying validators.
    pub fn validators(&self) -> &Vec<Info> {
        &self.validators
    }

    /// Get proposer
    pub fn proposer(&self) -> &Option<Info> {
        &self.proposer
    }

    /// Get total voting power
    pub fn total_voting_power(&self) -> vote::Power {
        self.total_voting_power
    }

    /// Sort the validators according to the current Tendermint requirements
    /// (v. 0.34 -> first by validator power, descending, then by address, ascending)
    fn sort_validators(vals: &mut [Info]) {
        vals.sort_by_key(|v| (core::cmp::Reverse(v.power), v.address));
    }

    /// Returns the validator with the given Id if its in the Set.
    pub fn validator(&self, val_id: account::Id) -> Option<Info> {
        self.validators
            .iter()
            .find(|val| val.address == val_id)
            .cloned()
    }

    /// Compute the hash of this validator set
    pub fn hash(&self) -> Hash {
        let validator_bytes: Vec<Vec<u8>> = self
            .validators()
            .iter()
            .map(|validator| validator.hash_bytes())
            .collect();

        Hash::Sha256(merkle::simple_hash_from_byte_vectors(validator_bytes))
    }
}

/// Validator information
// Todo: Remove address and make it into a function that generates it on the fly from pub_key.
#[derive(Clone, Debug, PartialEq, Eq, Serialize, Deserialize)]
pub struct Info {
    /// Validator account address
    pub address: account::Id,

    /// Validator public key
    pub pub_key: PublicKey,

    /// Validator voting power
    // Compatibility with genesis.json https://github.com/tendermint/tendermint/issues/5549
    #[serde(alias = "voting_power", alias = "total_voting_power")]
    pub power: vote::Power,

    /// Validator name
    pub name: Option<String>,

    /// Validator proposer priority
    #[serde(skip)]
    pub proposer_priority: ProposerPriority,
}

impl Info {
    /// Return the voting power of the validator.
    pub fn power(&self) -> u64 {
        self.power.value()
    }

    /// Verify the given signature against the given sign_bytes using the validators
    /// public key.
    pub fn verify_signature(&self, sign_bytes: &[u8], signature: &Signature) -> Result<(), Error> {
        self.pub_key.verify(sign_bytes, signature)
    }
}

impl From<PublicKey> for account::Id {
    fn from(pub_key: PublicKey) -> account::Id {
        match pub_key {
            PublicKey::Ed25519(pk) => account::Id::from(pk),
            #[cfg(feature = "secp256k1")]
            PublicKey::Secp256k1(pk) => account::Id::from(pk),
        }
    }
}

impl Info {
    /// Create a new validator.
    pub fn new(pk: PublicKey, vp: vote::Power) -> Info {
        Info {
            address: account::Id::from(pk),
            pub_key: pk,
            power: vp,
            name: None,
            proposer_priority: ProposerPriority::default(),
        }
    }
}

/// SimpleValidator is the form of the validator used for computing the Merkle tree.
/// It does not include the address, as that is redundant with the pubkey,
/// nor the proposer priority, as that changes with every block even if the validator set didn't.
/// It contains only the pubkey and the voting power.
/// TODO: currently only works for Ed25519 pubkeys
#[derive(Clone, PartialEq, Eq)]
pub struct SimpleValidator {
    /// Public key
    pub pub_key: PublicKey,
    /// Voting power
    pub voting_power: vote::Power,
}

/// Info -> SimpleValidator
impl From<&Info> for SimpleValidator {
    fn from(info: &Info) -> SimpleValidator {
<<<<<<< HEAD
=======
        let sum = match &info.pub_key {
            PublicKey::Ed25519(pk) => Some(tendermint_proto::crypto::public_key::Sum::Ed25519(
                pk.as_ref().to_vec(),
            )),
            #[cfg(feature = "secp256k1")]
            PublicKey::Secp256k1(pk) => Some(tendermint_proto::crypto::public_key::Sum::Secp256k1(
                pk.to_bytes().to_vec(),
            )),
        };
>>>>>>> 95e4505d
        SimpleValidator {
            pub_key: info.pub_key,
            voting_power: info.power,
        }
    }
}

impl Info {
    /// Returns the bytes to be hashed into the Merkle tree -
    /// the leaves of the tree.
    pub fn hash_bytes(&self) -> Vec<u8> {
        Protobuf::<RawSimpleValidator>::encode_vec(&SimpleValidator::from(self)).unwrap()
    }
}

// Todo: Is there more knowledge/restrictions about proposerPriority?
/// Proposer priority
#[derive(Copy, Clone, Debug, Eq, PartialEq, PartialOrd, Ord, Default)]
pub struct ProposerPriority(i64);

impl From<i64> for ProposerPriority {
    fn from(value: i64) -> Self {
        ProposerPriority(value)
    }
}

impl From<ProposerPriority> for i64 {
    fn from(priority: ProposerPriority) -> i64 {
        priority.value()
    }
}

impl ProposerPriority {
    /// Get the current proposer priority
    pub fn value(self) -> i64 {
        self.0
    }
}

/// A change to the validator set.
///
/// Used to inform Tendermint of changes to the validator set.
///
/// [ABCI documentation](https://docs.tendermint.com/master/spec/abci/abci.html#validatorupdate)
#[derive(Clone, Debug, Serialize, Deserialize, PartialEq, Eq)]
pub struct Update {
    /// Validator public key
    #[serde(deserialize_with = "deserialize_public_key")]
    pub pub_key: PublicKey,

    /// New voting power
    #[serde(default)]
    pub power: vote::Power,
}

// =============================================================================
// Protobuf conversions
// =============================================================================

tendermint_pb_modules! {
    use pb::{
        abci::ValidatorUpdate as RawValidatorUpdate,
        types::{
            SimpleValidator as RawSimpleValidator, Validator as RawValidator,
            ValidatorSet as RawValidatorSet,
        },
    };
    use super::{Info, Set, SimpleValidator, Update};
    use crate::{prelude::*, Error};

    impl Protobuf<RawValidatorSet> for Set {}

    impl TryFrom<RawValidatorSet> for Set {
        type Error = Error;

        fn try_from(value: RawValidatorSet) -> Result<Self, Self::Error> {
            let validators = value
                .validators
                .into_iter()
                .map(TryInto::try_into)
                .collect::<Result<Vec<_>, _>>()?;

            let proposer = value.proposer.map(TryInto::try_into).transpose()?;
            let validator_set = Self::new(validators, proposer);

            // Ensure that the raw voting power matches the computed one
            let raw_voting_power = value.total_voting_power.try_into()?;
            if raw_voting_power != validator_set.total_voting_power() {
                return Err(Error::raw_voting_power_mismatch(
                    raw_voting_power,
                    validator_set.total_voting_power(),
                ));
            }

            Ok(validator_set)
        }
    }

    impl From<Set> for RawValidatorSet {
        fn from(value: Set) -> Self {
            RawValidatorSet {
                validators: value.validators.into_iter().map(Into::into).collect(),
                proposer: value.proposer.map(Into::into),
                total_voting_power: value.total_voting_power.into(),
            }
        }
    }

    impl TryFrom<RawValidator> for Info {
        type Error = Error;

        fn try_from(value: RawValidator) -> Result<Self, Self::Error> {
            Ok(Info {
                address: value.address.try_into()?,
                pub_key: value
                    .pub_key
                    .ok_or_else(Error::missing_public_key)?
                    .try_into()?,
                power: value.voting_power.try_into()?,
                name: None,
                proposer_priority: value.proposer_priority.into(),
            })
        }
    }

    impl From<Info> for RawValidator {
        fn from(value: Info) -> Self {
            RawValidator {
                address: value.address.into(),
                pub_key: Some(value.pub_key.into()),
                voting_power: value.power.into(),
                proposer_priority: value.proposer_priority.into(),
            }
        }
    }

    impl Protobuf<RawSimpleValidator> for SimpleValidator {}

    impl TryFrom<RawSimpleValidator> for SimpleValidator {
        type Error = Error;

        fn try_from(value: RawSimpleValidator) -> Result<Self, Self::Error> {
            Ok(SimpleValidator {
                pub_key: value.pub_key
                    .ok_or_else(Error::missing_public_key)?
                    .try_into()?,
                voting_power: value.voting_power.try_into()?,
            })
        }
    }

    impl From<SimpleValidator> for RawSimpleValidator {
        fn from(value: SimpleValidator) -> Self {
            RawSimpleValidator {
                pub_key: Some(value.pub_key.into()),
                voting_power: value.voting_power.into(),
            }
        }
    }

    impl Protobuf<RawValidatorUpdate> for Update {}

    impl From<Update> for RawValidatorUpdate {
        fn from(vu: Update) -> Self {
            Self {
                pub_key: Some(vu.pub_key.into()),
                power: vu.power.into(),
            }
        }
    }

    impl TryFrom<RawValidatorUpdate> for Update {
        type Error = Error;

        fn try_from(vu: RawValidatorUpdate) -> Result<Self, Self::Error> {
            Ok(Self {
                pub_key: vu
                    .pub_key
                    .ok_or_else(Error::missing_public_key)?
                    .try_into()?,
                power: vu.power.try_into()?,
            })
        }
    }
}

#[cfg(test)]
mod tests {

    use super::*;

    // make a validator
    fn make_validator(pk: Vec<u8>, vp: u64) -> Info {
        let pk = PublicKey::from_raw_ed25519(&pk).unwrap();
        Info::new(pk, vote::Power::try_from(vp).unwrap())
    }

    #[test]
    fn test_validator_set() {
        // test vector generated by Go code
        // import (
        // "fmt"
        // "github.com/tendermint/tendermint/crypto/ed25519"
        // "github.com/tendermint/tendermint/types"
        // "strings"
        // )
        // func testValSet() {
        // pk1 := ed25519.GenPrivKeyFromSecret([]byte{4, 211, 14, 157, 10, 0, 205, 9, 10, 116, 207,
        // 161, 4, 211, 190, 37, 108, 88, 202, 168, 63, 135, 0, 141, 53, 55, 254, 57, 40, 184, 20,
        // 242}) pk2 := ed25519.GenPrivKeyFromSecret([]byte{99, 231, 126, 151, 159, 236, 2,
        // 229, 33, 44, 200, 248, 147, 176, 13, 127, 105, 76, 49, 83, 25, 101, 44, 57, 20, 215, 166,
        // 188, 134, 94, 56, 165}) pk3 := ed25519.GenPrivKeyFromSecret([]byte{54, 253, 151,
        // 16, 182, 114, 125, 12, 74, 101, 54, 253, 174, 153, 121, 74, 145, 180, 111, 16, 214, 48,
        // 193, 109, 104, 134, 55, 162, 151, 16, 182, 114}) not_in_set :=
        // ed25519.GenPrivKeyFromSecret([]byte{121, 74, 145, 180, 111, 16, 214, 48, 193, 109, 35,
        // 68, 19, 27, 173, 69, 92, 204, 127, 218, 234, 81, 232, 75, 204, 199, 48, 163, 55, 132,
        // 231, 147}) fmt.Println("pk1: ", strings.Join(strings.Split(fmt.Sprintf("%v",
        // pk1.PubKey().Bytes()), " "), ", ")) fmt.Println("pk2:",
        // strings.Join(strings.Split(fmt.Sprintf("%v", pk2.PubKey().Bytes()), " "), ", "))
        // fmt.Println("pk3: ", strings.Join(strings.Split(fmt.Sprintf("%v", pk3.PubKey().Bytes()),
        // " "), ", ")) fmt.Println("not_in_set: ",
        // strings.Join(strings.Split(fmt.Sprintf("%v", not_in_set.PubKey().Bytes()), " "), ", "))
        // v1 := types.NewValidator(pk1.PubKey(), 148151478422287875)
        // v2 := types.NewValidator(pk2.PubKey(), 158095448483785107)
        // v3 := types.NewValidator(pk3.PubKey(), 770561664770006272)
        // set := types.NewValidatorSet([]*types.Validator{v1, v2, v3})
        // fmt.Println("Hash:", strings.Join(strings.Split(fmt.Sprintf("%v", set.Hash()), " "), ",
        // ")) }
        let v1 = make_validator(
            vec![
                48, 163, 55, 132, 231, 147, 230, 163, 56, 158, 127, 218, 179, 139, 212, 103, 218,
                89, 122, 126, 229, 88, 84, 48, 32, 0, 185, 174, 63, 72, 203, 52,
            ],
            148_151_478_422_287_875,
        );
        let v2 = make_validator(
            vec![
                54, 253, 174, 153, 121, 74, 145, 180, 111, 16, 214, 48, 193, 109, 104, 134, 55,
                162, 151, 16, 182, 114, 125, 135, 32, 195, 236, 248, 64, 112, 74, 101,
            ],
            158_095_448_483_785_107,
        );
        let v3 = make_validator(
            vec![
                182, 205, 13, 86, 147, 27, 65, 49, 160, 118, 11, 180, 117, 35, 206, 35, 68, 19, 27,
                173, 69, 92, 204, 224, 200, 51, 249, 81, 105, 128, 112, 244,
            ],
            770_561_664_770_006_272,
        );
        let hash_expect = vec![
            11, 64, 107, 4, 234, 81, 232, 75, 204, 199, 160, 114, 229, 97, 243, 95, 118, 213, 17,
            22, 57, 84, 71, 122, 200, 169, 192, 252, 41, 148, 223, 180,
        ];

        let val_set = Set::without_proposer(vec![v1.clone(), v2.clone(), v3.clone()]);
        let hash = val_set.hash();
        assert_eq!(hash_expect, hash.as_bytes().to_vec());

        let not_in_set = make_validator(
            vec![
                110, 147, 87, 120, 27, 218, 66, 209, 81, 4, 169, 153, 64, 163, 137, 89, 168, 97,
                219, 233, 42, 119, 24, 61, 47, 59, 76, 31, 182, 60, 13, 4,
            ],
            10_000_000_000_000_000,
        );

        assert_eq!(val_set.validator(v1.address).unwrap(), v1);
        assert_eq!(val_set.validator(v2.address).unwrap(), v2);
        assert_eq!(val_set.validator(v3.address).unwrap(), v3);
        assert_eq!(val_set.validator(not_in_set.address), None);
        assert_eq!(
            val_set.total_voting_power().value(),
            148_151_478_422_287_875 + 158_095_448_483_785_107 + 770_561_664_770_006_272
        );
    }

    #[test]
    fn deserialize_validator_updates() {
        const FMT1: &str = r#"{
            "pub_key": {
                "Sum": {
                    "type": "tendermint.crypto.PublicKey_Ed25519",
                    "value": {
                        "ed25519": "VqJCr3vjQdffcLIG6RMBl2MgXDFYNY6b3Joaa43gV3o="
                    }
                }
            },
            "power": "573929"
        }"#;
        const FMT2: &str = r#"{
            "pub_key": {
                "type": "tendermint/PubKeyEd25519",
                "value": "VqJCr3vjQdffcLIG6RMBl2MgXDFYNY6b3Joaa43gV3o="
            },
            "power": "573929"
        }"#;

        let update1 = serde_json::from_str::<Update>(FMT1).unwrap();
        let update2 = serde_json::from_str::<Update>(FMT2).unwrap();

        assert_eq!(u64::from(update1.power), 573929);
        assert_eq!(update1, update2);
    }
}<|MERGE_RESOLUTION|>--- conflicted
+++ resolved
@@ -175,8 +175,6 @@
 /// Info -> SimpleValidator
 impl From<&Info> for SimpleValidator {
     fn from(info: &Info) -> SimpleValidator {
-<<<<<<< HEAD
-=======
         let sum = match &info.pub_key {
             PublicKey::Ed25519(pk) => Some(tendermint_proto::crypto::public_key::Sum::Ed25519(
                 pk.as_ref().to_vec(),
@@ -186,7 +184,6 @@
                 pk.to_bytes().to_vec(),
             )),
         };
->>>>>>> 95e4505d
         SimpleValidator {
             pub_key: info.pub_key,
             voting_power: info.power,
