//! Tendermint node IDs

<<<<<<< HEAD
use crate::error::{self, Error};
use crate::public_key::Ed25519;

use serde::{de, Deserialize, Deserializer, Serialize, Serializer};
use sha2::{Digest, Sha256};
=======
>>>>>>> 21ef18f7
use std::{
    convert::TryFrom,
    fmt::{self, Debug, Display},
    prelude::v1::format,
    str::FromStr,
    string::String,
};

<<<<<<< HEAD
=======
use serde::{de, Deserialize, Deserializer, Serialize, Serializer};
use sha2::{Digest, Sha256};
>>>>>>> 21ef18f7
use subtle::{self, ConstantTimeEq};
use subtle_encoding::hex;

use crate::{
    error::{Error, Kind},
    public_key::{Ed25519, PublicKey},
};

/// Length of a Node ID in bytes
pub const LENGTH: usize = 20;

/// Node IDs
#[allow(clippy::derive_hash_xor_eq)]
#[derive(Copy, Clone, Eq, Hash, PartialOrd, Ord)]
pub struct Id([u8; LENGTH]);

impl Id {
    /// Create a new Node ID from raw bytes
    pub fn new(bytes: [u8; LENGTH]) -> Id {
        Id(bytes)
    }

    /// Borrow the node ID as a byte slice
    pub fn as_bytes(&self) -> &[u8] {
        &self.0[..]
    }
}

impl AsRef<[u8]> for Id {
    fn as_ref(&self) -> &[u8] {
        self.as_bytes()
    }
}

impl ConstantTimeEq for Id {
    fn ct_eq(&self, other: &Id) -> subtle::Choice {
        self.as_bytes().ct_eq(other.as_bytes())
    }
}

impl Display for Id {
    fn fmt(&self, f: &mut fmt::Formatter<'_>) -> fmt::Result {
        for byte in &self.0 {
            write!(f, "{:02X}", byte)?;
        }
        Ok(())
    }
}

impl Debug for Id {
    fn fmt(&self, f: &mut fmt::Formatter<'_>) -> fmt::Result {
        write!(f, "node::Id({})", self)
    }
}

impl From<Ed25519> for Id {
    fn from(pk: Ed25519) -> Id {
        let digest = Sha256::digest(pk.as_bytes());
        let mut bytes = [0u8; LENGTH];
        bytes.copy_from_slice(&digest[..LENGTH]);
        Id(bytes)
    }
}

/// Decode Node ID from hex
impl FromStr for Id {
    type Err = Error;

    fn from_str(s: &str) -> Result<Self, Self::Err> {
        // Accept either upper or lower case hex
        let bytes = hex::decode_upper(s)
            .or_else(|_| hex::decode(s))
            .map_err(|_| error::parse_error("Id decode error".into()))?;

        if bytes.len() != LENGTH {
            return Err(error::parse_error("Id length error".into()));
        }

        let mut result_bytes = [0u8; LENGTH];
        result_bytes.copy_from_slice(&bytes);
        Ok(Id(result_bytes))
    }
}

impl PartialEq for Id {
    fn eq(&self, other: &Id) -> bool {
        self.ct_eq(other).into()
    }
}

impl TryFrom<PublicKey> for Id {
    type Error = Error;

    fn try_from(pk: PublicKey) -> Result<Self, Self::Error> {
        match pk {
            PublicKey::Ed25519(ed25519) => Ok(Id::from(ed25519)),
            #[cfg(feature = "secp256k1")]
            _ => Err(Kind::UnsupportedKeyType.into()),
        }
    }
}

impl<'de> Deserialize<'de> for Id {
    fn deserialize<D>(deserializer: D) -> Result<Self, D::Error>
    where
        D: Deserializer<'de>,
    {
        let s = String::deserialize(deserializer)?;
        Self::from_str(&s).map_err(|_| {
            de::Error::custom(format!(
                "expected {}-character hex string, got {:?}",
                LENGTH * 2,
                s
            ))
        })
    }
}

impl Serialize for Id {
    fn serialize<S: Serializer>(&self, serializer: S) -> Result<S::Ok, S::Error> {
        self.to_string().serialize(serializer)
    }
}<|MERGE_RESOLUTION|>--- conflicted
+++ resolved
@@ -1,13 +1,11 @@
 //! Tendermint node IDs
 
-<<<<<<< HEAD
 use crate::error::{self, Error};
-use crate::public_key::Ed25519;
+use crate::public_key::{Ed25519, PublicKey};
 
 use serde::{de, Deserialize, Deserializer, Serialize, Serializer};
 use sha2::{Digest, Sha256};
-=======
->>>>>>> 21ef18f7
+
 use std::{
     convert::TryFrom,
     fmt::{self, Debug, Display},
@@ -16,18 +14,11 @@
     string::String,
 };
 
-<<<<<<< HEAD
-=======
-use serde::{de, Deserialize, Deserializer, Serialize, Serializer};
-use sha2::{Digest, Sha256};
->>>>>>> 21ef18f7
+
 use subtle::{self, ConstantTimeEq};
 use subtle_encoding::hex;
 
-use crate::{
-    error::{Error, Kind},
-    public_key::{Ed25519, PublicKey},
-};
+
 
 /// Length of a Node ID in bytes
 pub const LENGTH: usize = 20;
