//! Tendermint is a high-performance blockchain consensus engine that powers
//! Byzantine fault tolerant applications written in any programming language.
//! This crate provides core types for representing information about Tendermint
//! blockchain networks, including chain information types, secret connections,
//! and remote procedure calls (JSONRPC).

#![deny(
    missing_docs,
    trivial_casts,
    trivial_numeric_casts,
    unused_import_braces,
    unused_qualifications,
    warnings
)]
#![deny(
    clippy::all,
    clippy::cargo,
    clippy::nursery,
    clippy::pedantic,
    clippy::restriction
)]
// TODO(xla): Review all uses of expect and try to rework into proper error handling, this crate
// should ideally never panic.
#![allow(
    clippy::cast_sign_loss,
    clippy::default_trait_access,
    clippy::implicit_return,
    clippy::indexing_slicing,
    clippy::integer_arithmetic,
    clippy::missing_inline_in_public_items,
    clippy::multiple_crate_versions,
    clippy::must_use_candidate,
    clippy::option_expect_used,
    clippy::result_expect_used
)]
#![doc(
    html_logo_url = "https://raw.githubusercontent.com/tendermint/kms/master/img/tendermint.png",
    html_root_url = "https://docs.rs/tendermint/0.12.0-rc0"
)]

<<<<<<< HEAD
extern crate prost_amino as prost;

#[macro_use]
extern crate prost_amino_derive as prost_derive;

=======
>>>>>>> 9259c6d4
#[macro_use]
pub mod error;

pub mod abci;
pub mod account;
pub mod amino_types;
pub mod block;
pub mod chain;
pub mod channel;
pub mod config;
pub mod consensus;
pub mod evidence;
pub mod genesis;
pub mod hash;
#[allow(dead_code, missing_docs)]
pub mod lite;
pub mod lite_impl;
pub mod merkle;
mod moniker;
pub mod net;
pub mod node;
pub mod private_key;
pub mod public_key;
pub mod rpc;
mod serializers;
pub mod signature;
pub mod time;
mod timeout;
pub mod validator;
mod version;
pub mod vote;

pub use crate::genesis::Genesis;
pub use crate::{
    block::Block,
    error::{Error, Kind as ErrorKind},
    hash::Hash,
    moniker::Moniker,
    public_key::{PublicKey, TendermintKey},
    signature::Signature,
    time::Time,
    timeout::Timeout,
    version::Version,
    vote::Vote,
};
pub use private_key::PrivateKey;<|MERGE_RESOLUTION|>--- conflicted
+++ resolved
@@ -38,14 +38,6 @@
     html_root_url = "https://docs.rs/tendermint/0.12.0-rc0"
 )]
 
-<<<<<<< HEAD
-extern crate prost_amino as prost;
-
-#[macro_use]
-extern crate prost_amino_derive as prost_derive;
-
-=======
->>>>>>> 9259c6d4
 #[macro_use]
 pub mod error;
 
