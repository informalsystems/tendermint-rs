--- conflicted
+++ resolved
@@ -1,10 +1,6 @@
 //! [`SignedHeader`] contains commit and and block header.
 //! It is what the rpc endpoint /commit returns and hence can be used by a
 //! light client.
-<<<<<<< HEAD
-use crate::{block, hash, lite, lite::Error, validator::Set, vote};
-=======
->>>>>>> 9259c6d4
 use serde::{Deserialize, Serialize};
 
 use crate::block;
@@ -16,86 +12,4 @@
     pub header: block::Header,
     /// Commit containing signatures for the header
     pub commit: block::Commit,
-<<<<<<< HEAD
-}
-
-impl lite::SignedHeader for SignedHeader {
-    type Header = block::Header;
-    type Commit = Self;
-
-    fn header(&self) -> &block::Header {
-        &self.header
-    }
-
-    fn commit(&self) -> &Self {
-        self
-    }
-}
-
-impl SignedHeader {
-    /// This is a private helper method to iterate over the underlying
-    /// votes to compute the voting power (see `voting_power_in` below).
-    fn iter(&self) -> Vec<Option<vote::Signed>> {
-        let chain_id = self.header.chain_id.to_string();
-        let mut votes = self.commit.precommits.clone().into_vec();
-        votes
-            .drain(..)
-            .map(|opt| {
-                opt.map(|vote| {
-                    vote::Signed::new(
-                        (&vote).into(),
-                        &chain_id,
-                        vote.validator_address,
-                        vote.signature,
-                    )
-                })
-            })
-            .collect()
-    }
-}
-
-impl lite::Commit for SignedHeader {
-    type ValidatorSet = Set;
-
-    fn header_hash(&self) -> hash::Hash {
-        self.commit.block_id.hash
-    }
-    fn votes_len(&self) -> usize {
-        self.commit.precommits.len()
-    }
-
-    fn voting_power_in(&self, validators: &Set) -> Result<u64, Error> {
-        // NOTE we don't know the validators that committed this block,
-        // so we have to check for each vote if its validator is already known.
-        let mut signed_power = 0_u64;
-        for vote_opt in &self.iter() {
-            // skip absent and nil votes
-            // NOTE: do we want to check the validity of votes
-            // for nil ?
-            // TODO: clarify this!
-            let vote = match vote_opt {
-                Some(v) => v,
-                None => continue,
-            };
-
-            // check if this vote is from a known validator
-            let val_id = vote.validator_id();
-            let val = match validators.validator(val_id) {
-                Some(v) => v,
-                None => continue,
-            };
-
-            // check vote is valid from validator
-            let sign_bytes = vote.sign_bytes();
-
-            if !val.verify_signature(&sign_bytes, vote.signature()) {
-                return Err(Error::InvalidSignature);
-            }
-            signed_power += val.power();
-        }
-
-        Ok(signed_power)
-    }
-=======
->>>>>>> 9259c6d4
 }