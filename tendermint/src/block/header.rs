//! Block headers

use crate::serializers;
<<<<<<< HEAD
use crate::{account, amino_types, block, chain, lite, Hash, Time};
use amino_types::{message::AminoMessage, BlockId, ConsensusVersion, TimeMsg};
use serde::{Deserialize, Serialize};
=======
use crate::{account, block, chain, Hash, Time};
use serde::{de::Error as _, Deserialize, Deserializer, Serialize};
use std::str::FromStr;
>>>>>>> ede8a9d0

/// Block `Header` values contain metadata about the block and about the
/// consensus, as well as commitments to the data in the current block, the
/// previous block, and the results returned by the application.
///
/// <https://github.com/tendermint/tendermint/blob/master/docs/spec/blockchain/blockchain.md#header>
#[derive(Serialize, Deserialize, Clone, Debug)]
pub struct Header {
    /// Header version
    pub version: Version,

    /// Chain ID
    pub chain_id: chain::Id,

    /// Current block height
    pub height: block::Height,

    /// Current timestamp
    pub time: Time,

    /// Number of transactions in block
    #[serde(
        serialize_with = "serializers::serialize_u64",
        deserialize_with = "serializers::parse_u64"
    )]
    pub num_txs: u64,

    /// Total number of transactions
    #[serde(
        serialize_with = "serializers::serialize_u64",
        deserialize_with = "serializers::parse_u64"
    )]
    pub total_txs: u64,

    /// Previous block info
    #[serde(deserialize_with = "serializers::parse_non_empty_block_id")]
    pub last_block_id: Option<block::Id>,

    /// Commit from validators from the last block
    #[serde(deserialize_with = "serializers::parse_non_empty_hash")]
    pub last_commit_hash: Option<Hash>,

    /// Merkle root of transaction hashes
    #[serde(deserialize_with = "serializers::parse_non_empty_hash")]
    pub data_hash: Option<Hash>,

    /// Validators for the current block
    pub validators_hash: Hash,

    /// Validators for the next block
    pub next_validators_hash: Hash,

    /// Consensus params for the current block
    pub consensus_hash: Hash,

    /// State after txs from the previous block
    #[serde(deserialize_with = "serializers::parse_hex")]
    pub app_hash: Vec<u8>,

    /// Root hash of all results from the txs from the previous block
    #[serde(deserialize_with = "serializers::parse_non_empty_hash")]
    pub last_results_hash: Option<Hash>,

    /// Hash of evidence included in the block
    #[serde(deserialize_with = "serializers::parse_non_empty_hash")]
    pub evidence_hash: Option<Hash>,

    /// Original proposer of the block
    pub proposer_address: account::Id,
}

<<<<<<< HEAD
impl lite::Header for Header {
    type Time = Time;

    fn height(&self) -> block::Height {
        self.height
    }

    fn bft_time(&self) -> Time {
        self.time
    }

    fn validators_hash(&self) -> Hash {
        self.validators_hash
    }

    fn next_validators_hash(&self) -> Hash {
        self.next_validators_hash
    }

    fn hash(&self) -> Hash {
        // Note that if there is an encoding problem this will
        // panic (as the golang code would):
        // https://github.com/tendermint/tendermint/blob/134fe2896275bb926b49743c1e25493f6b24cc31/types/block.go#L393
        // https://github.com/tendermint/tendermint/blob/134fe2896275bb926b49743c1e25493f6b24cc31/types/encoding_helper.go#L9:6

        let mut fields_bytes: Vec<Vec<u8>> = Vec::with_capacity(16);
        fields_bytes.push(AminoMessage::bytes_vec(&ConsensusVersion::from(
            &self.version,
        )));
        fields_bytes.push(bytes_enc(self.chain_id.as_bytes()));
        fields_bytes.push(encode_varint(self.height.value()));
        fields_bytes.push(AminoMessage::bytes_vec(&TimeMsg::from(self.time)));
        fields_bytes.push(encode_varint(self.num_txs));
        fields_bytes.push(encode_varint(self.total_txs));
        fields_bytes.push(
            self.last_block_id
                .as_ref()
                .map_or(vec![], |id| AminoMessage::bytes_vec(&BlockId::from(id))),
        );
        fields_bytes.push(self.last_commit_hash.as_ref().map_or(vec![], encode_hash));
        fields_bytes.push(self.data_hash.as_ref().map_or(vec![], encode_hash));
        fields_bytes.push(encode_hash(&self.validators_hash));
        fields_bytes.push(encode_hash(&self.next_validators_hash));
        fields_bytes.push(encode_hash(&self.consensus_hash));
        fields_bytes.push(self.app_hash.as_ref().map_or(vec![], encode_hash));
        fields_bytes.push(self.last_results_hash.as_ref().map_or(vec![], encode_hash));
        fields_bytes.push(self.evidence_hash.as_ref().map_or(vec![], encode_hash));
        fields_bytes.push(bytes_enc(self.proposer_address.as_bytes()));

        Hash::Sha256(simple_hash_from_byte_vectors(fields_bytes))
=======
/// Parse empty block id as None.
pub fn parse_non_empty_block_id<'de, D>(deserializer: D) -> Result<Option<block::Id>, D::Error>
where
    D: Deserializer<'de>,
{
    #[derive(Deserialize)]
    struct Parts {
        #[serde(deserialize_with = "serializers::parse_u64")]
        total: u64,
        hash: String,
    }
    #[derive(Deserialize)]
    struct BlockId {
        hash: String,
        parts: Parts,
    }
    let tmp_id = BlockId::deserialize(deserializer)?;
    if tmp_id.hash.is_empty() {
        Ok(None)
    } else {
        Ok(Some(block::Id {
            hash: Hash::from_str(&tmp_id.hash)
                .map_err(|err| D::Error::custom(format!("{}", err)))?,
            parts: if tmp_id.parts.hash.is_empty() {
                None
            } else {
                Some(block::parts::Header {
                    total: tmp_id.parts.total,
                    hash: Hash::from_str(&tmp_id.parts.hash)
                        .map_err(|err| D::Error::custom(format!("{}", err)))?,
                })
            },
        }))
>>>>>>> ede8a9d0
    }
}

/// `Version` contains the protocol version for the blockchain and the
/// application.
///
/// <https://github.com/tendermint/tendermint/blob/master/docs/spec/blockchain/blockchain.md#version>
#[derive(Serialize, Deserialize, Clone, Debug)]
pub struct Version {
    /// Block version
    #[serde(
        serialize_with = "serializers::serialize_u64",
        deserialize_with = "serializers::parse_u64"
    )]
    pub block: u64,

    /// App version
    #[serde(
        serialize_with = "serializers::serialize_u64",
        deserialize_with = "serializers::parse_u64"
    )]
    pub app: u64,
}<|MERGE_RESOLUTION|>--- conflicted
+++ resolved
@@ -1,15 +1,8 @@
 //! Block headers
 
 use crate::serializers;
-<<<<<<< HEAD
-use crate::{account, amino_types, block, chain, lite, Hash, Time};
-use amino_types::{message::AminoMessage, BlockId, ConsensusVersion, TimeMsg};
+use crate::{account, block, chain, Hash, Time};
 use serde::{Deserialize, Serialize};
-=======
-use crate::{account, block, chain, Hash, Time};
-use serde::{de::Error as _, Deserialize, Deserializer, Serialize};
-use std::str::FromStr;
->>>>>>> ede8a9d0
 
 /// Block `Header` values contain metadata about the block and about the
 /// consensus, as well as commitments to the data in the current block, the
@@ -81,58 +74,6 @@
     pub proposer_address: account::Id,
 }
 
-<<<<<<< HEAD
-impl lite::Header for Header {
-    type Time = Time;
-
-    fn height(&self) -> block::Height {
-        self.height
-    }
-
-    fn bft_time(&self) -> Time {
-        self.time
-    }
-
-    fn validators_hash(&self) -> Hash {
-        self.validators_hash
-    }
-
-    fn next_validators_hash(&self) -> Hash {
-        self.next_validators_hash
-    }
-
-    fn hash(&self) -> Hash {
-        // Note that if there is an encoding problem this will
-        // panic (as the golang code would):
-        // https://github.com/tendermint/tendermint/blob/134fe2896275bb926b49743c1e25493f6b24cc31/types/block.go#L393
-        // https://github.com/tendermint/tendermint/blob/134fe2896275bb926b49743c1e25493f6b24cc31/types/encoding_helper.go#L9:6
-
-        let mut fields_bytes: Vec<Vec<u8>> = Vec::with_capacity(16);
-        fields_bytes.push(AminoMessage::bytes_vec(&ConsensusVersion::from(
-            &self.version,
-        )));
-        fields_bytes.push(bytes_enc(self.chain_id.as_bytes()));
-        fields_bytes.push(encode_varint(self.height.value()));
-        fields_bytes.push(AminoMessage::bytes_vec(&TimeMsg::from(self.time)));
-        fields_bytes.push(encode_varint(self.num_txs));
-        fields_bytes.push(encode_varint(self.total_txs));
-        fields_bytes.push(
-            self.last_block_id
-                .as_ref()
-                .map_or(vec![], |id| AminoMessage::bytes_vec(&BlockId::from(id))),
-        );
-        fields_bytes.push(self.last_commit_hash.as_ref().map_or(vec![], encode_hash));
-        fields_bytes.push(self.data_hash.as_ref().map_or(vec![], encode_hash));
-        fields_bytes.push(encode_hash(&self.validators_hash));
-        fields_bytes.push(encode_hash(&self.next_validators_hash));
-        fields_bytes.push(encode_hash(&self.consensus_hash));
-        fields_bytes.push(self.app_hash.as_ref().map_or(vec![], encode_hash));
-        fields_bytes.push(self.last_results_hash.as_ref().map_or(vec![], encode_hash));
-        fields_bytes.push(self.evidence_hash.as_ref().map_or(vec![], encode_hash));
-        fields_bytes.push(bytes_enc(self.proposer_address.as_bytes()));
-
-        Hash::Sha256(simple_hash_from_byte_vectors(fields_bytes))
-=======
 /// Parse empty block id as None.
 pub fn parse_non_empty_block_id<'de, D>(deserializer: D) -> Result<Option<block::Id>, D::Error>
 where
@@ -166,7 +107,6 @@
                 })
             },
         }))
->>>>>>> ede8a9d0
     }
 }
 
