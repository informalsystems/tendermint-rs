//! Block headers

use crate::merkle::simple_hash_from_byte_vectors;
use crate::serializers;
use crate::{account, block, chain, AppHash, Hash, Time};
use serde::{Deserialize, Serialize};
use std::convert::TryFrom;
use tendermint_proto::version::Consensus as RawConsensusVersion;
use tendermint_proto::DomainType;

/// Block `Header` values contain metadata about the block and about the
/// consensus, as well as commitments to the data in the current block, the
/// previous block, and the results returned by the application.
///
/// <https://github.com/tendermint/spec/blob/d46cd7f573a2c6a2399fcab2cde981330aa63f37/spec/core/data_structures.md#header>
#[derive(Serialize, Deserialize, Clone, PartialEq, Debug)]
pub struct Header {
    /// Header version
    pub version: Version,

    /// Chain ID
    pub chain_id: chain::Id,

    /// Current block height
    pub height: block::Height,

    /// Current timestamp
    pub time: Time,

    /// Previous block info
    #[serde(deserialize_with = "serializers::parse_non_empty_block_id")]
    pub last_block_id: Option<block::Id>,

    /// Commit from validators from the last block
    #[serde(deserialize_with = "serializers::parse_non_empty_hash")]
    pub last_commit_hash: Option<Hash>,

    /// Merkle root of transaction hashes
    #[serde(deserialize_with = "serializers::parse_non_empty_hash")]
    pub data_hash: Option<Hash>,

    /// Validators for the current block
    pub validators_hash: Hash,

    /// Validators for the next block
    pub next_validators_hash: Hash,

    /// Consensus params for the current block
    pub consensus_hash: Hash,

    /// State after txs from the previous block
    pub app_hash: AppHash,

    /// Root hash of all results from the txs from the previous block
    #[serde(deserialize_with = "serializers::parse_non_empty_hash")]
    pub last_results_hash: Option<Hash>,

    /// Hash of evidence included in the block
    #[serde(deserialize_with = "serializers::parse_non_empty_hash")]
    pub evidence_hash: Option<Hash>,

    /// Original proposer of the block
    pub proposer_address: account::Id,
}

impl Header {
    /// Hash this header
    pub fn hash(&self) -> Hash {
        // Note that if there is an encoding problem this will
        // panic (as the golang code would):
        // https://github.com/tendermint/tendermint/blob/134fe2896275bb926b49743c1e25493f6b24cc31/types/block.go#L393
        // https://github.com/tendermint/tendermint/blob/134fe2896275bb926b49743c1e25493f6b24cc31/types/encoding_helper.go#L9:6

        let mut fields_bytes: Vec<Vec<u8>> = Vec::with_capacity(14);
        fields_bytes.push(self.version.encode_vec().unwrap());
        fields_bytes.push(self.chain_id.encode_vec().unwrap());
        fields_bytes.push(self.height.encode_vec().unwrap());
        fields_bytes.push(self.time.encode_vec().unwrap());
        fields_bytes.push(self.last_block_id.unwrap_or_default().encode_vec().unwrap());
        fields_bytes.push(
            self.last_commit_hash
                .unwrap_or_default()
                .encode_vec()
                .unwrap(),
        );
        fields_bytes.push(self.data_hash.unwrap_or_default().encode_vec().unwrap());
        fields_bytes.push(self.validators_hash.encode_vec().unwrap());
        fields_bytes.push(self.next_validators_hash.encode_vec().unwrap());
        fields_bytes.push(self.consensus_hash.encode_vec().unwrap());
        fields_bytes.push(self.app_hash.encode_vec().unwrap());
        fields_bytes.push(
            self.last_results_hash
                .unwrap_or_default()
                .encode_vec()
                .unwrap(),
        );
        fields_bytes.push(self.evidence_hash.unwrap_or_default().encode_vec().unwrap());
        fields_bytes.push(self.proposer_address.encode_vec().unwrap());

        Hash::Sha256(simple_hash_from_byte_vectors(fields_bytes))
    }
}

/// `Version` contains the protocol version for the blockchain and the
/// application.
///
/// <https://github.com/tendermint/spec/blob/d46cd7f573a2c6a2399fcab2cde981330aa63f37/spec/core/data_structures.md#version>
#[derive(Serialize, Deserialize, Clone, PartialEq, Debug)]
pub struct Version {
    /// Block version
    #[serde(with = "serializers::from_str")]
    pub block: u64,

    /// App version
    ///
    /// If this field is not supplied when deserializing from JSON, it is set
    /// to `Default::default()` for `u64` (i.e. 0).
    #[serde(with = "serializers::from_str", default)]
    pub app: u64,
}

impl DomainType<RawConsensusVersion> for Version {}

impl TryFrom<RawConsensusVersion> for Version {
    type Error = anomaly::BoxError;

    fn try_from(value: RawConsensusVersion) -> Result<Self, Self::Error> {
        Ok(Version {
            block: value.block,
            app: value.app,
        })
    }
}

impl From<Version> for RawConsensusVersion {
    fn from(value: Version) -> Self {
        RawConsensusVersion {
            block: value.block,
            app: value.app,
        }
    }
}

#[cfg(test)]
mod tests {
<<<<<<< HEAD
    use super::Header;
    use crate::hash::Algorithm;
=======
    use super::{Header, Version};
>>>>>>> 3d682af3
    use crate::test::test_serialization_roundtrip;
    use crate::Hash;

    #[test]
    fn serialization_roundtrip() {
        let json_data = include_str!("../../tests/support/serialization/block/header.json");
        test_serialization_roundtrip::<Header>(json_data);
    }

    #[test]
<<<<<<< HEAD
    fn header_hashing() {
        let expected_hash = Hash::from_hex_upper(
            Algorithm::Sha256,
            "F30A71F2409FB15AACAEDB6CC122DFA2525BEE9CAE521721B06BFDCA291B8D56",
        )
        .unwrap();
        let header: Header = serde_json::from_str(include_str!(
            "../../tests/support/serialization/block/header_with_known_hash.json"
        ))
        .unwrap();
        assert_eq!(expected_hash, header.hash());
=======
    fn empty_header_version_app_field() {
        let json_data = r#"{"block": "11"}"#;
        let version: Version = serde_json::from_str(json_data).unwrap();
        assert_eq!(11, version.block);
        assert_eq!(0, version.app);
>>>>>>> 3d682af3
    }
}<|MERGE_RESOLUTION|>--- conflicted
+++ resolved
@@ -143,12 +143,8 @@
 
 #[cfg(test)]
 mod tests {
-<<<<<<< HEAD
-    use super::Header;
+    use super::{Header, Version};
     use crate::hash::Algorithm;
-=======
-    use super::{Header, Version};
->>>>>>> 3d682af3
     use crate::test::test_serialization_roundtrip;
     use crate::Hash;
 
@@ -159,7 +155,6 @@
     }
 
     #[test]
-<<<<<<< HEAD
     fn header_hashing() {
         let expected_hash = Hash::from_hex_upper(
             Algorithm::Sha256,
@@ -171,12 +166,13 @@
         ))
         .unwrap();
         assert_eq!(expected_hash, header.hash());
-=======
+    }
+
+    #[test]
     fn empty_header_version_app_field() {
         let json_data = r#"{"block": "11"}"#;
         let version: Version = serde_json::from_str(json_data).unwrap();
         assert_eq!(11, version.block);
         assert_eq!(0, version.app);
->>>>>>> 3d682af3
     }
 }