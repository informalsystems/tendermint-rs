//! `/abci_info` endpoint JSONRPC wrapper

use crate::serializers;
use crate::{block, rpc};
use serde::{Deserialize, Serialize};
<<<<<<< HEAD
=======
use serde_bytes;
>>>>>>> 4936d188

/// Request ABCI information from a node
#[derive(Clone, Debug, Deserialize, Eq, PartialEq, Serialize)]
pub struct Request;

impl rpc::Request for Request {
    type Response = Response;

    fn method(&self) -> rpc::Method {
        rpc::Method::AbciInfo
    }
}

/// ABCI information response
#[derive(Clone, Debug, Deserialize, Serialize)]
pub struct Response {
    /// ABCI info
    pub response: AbciInfo,
}

impl rpc::Response for Response {}

/// ABCI information
#[derive(Clone, Debug, Deserialize, Serialize, Default)]
#[serde(default)]
pub struct AbciInfo {
    /// Name of the application
    pub data: String,

    /// Version
    pub version: String,

    /// App version
    #[serde(
        serialize_with = "serializers::serialize_u64",
        deserialize_with = "serializers::parse_u64"
    )]
    pub app_version: u64,

    /// Last block height
    pub last_block_height: block::Height,

    /// Last app hash for the block
    #[serde(skip_serializing_if = "Vec::is_empty", with = "serde_bytes")]
    pub last_block_app_hash: Vec<u8>,
}<|MERGE_RESOLUTION|>--- conflicted
+++ resolved
@@ -3,10 +3,7 @@
 use crate::serializers;
 use crate::{block, rpc};
 use serde::{Deserialize, Serialize};
-<<<<<<< HEAD
-=======
 use serde_bytes;
->>>>>>> 4936d188
 
 /// Request ABCI information from a node
 #[derive(Clone, Debug, Deserialize, Eq, PartialEq, Serialize)]
