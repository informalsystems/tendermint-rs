--- conflicted
+++ resolved
@@ -71,7 +71,6 @@
             .next()
             .await
             .ok_or_else(|| RPCError::websocket_error("web socket closed"))??;
-<<<<<<< HEAD
         match serde_json::from_str::<JSONRpcTxResult>(&msg.to_string()) {
             Ok(data) => Ok(Event::JsonRPCTransactionResult { data }),
             Err(_) => match serde_json::from_str::<JSONRpcBlockResult>(&msg.to_string()) {
@@ -82,24 +81,10 @@
                         data: msg.to_string(),
                     }),
                 }
-=======
-
-        match serde_json::from_str::<JSONRPC>(&msg.to_string()) {
-            Ok(data) => Ok(Event::JsonRPCTransactionResult {
-                data: Box::new(data),
-            }),
-
-            Err(_) => match msg.to_string().parse::<serde_json::Value>() {
-                Ok(data) => Ok(Event::GenericJSONEvent { data }),
-                Err(_) => Ok(Event::GenericStringEvent {
-                    data: msg.to_string(),
-                }),
->>>>>>> 1ad3f702
             },
         }  }
         }
 //TODO more event types
-<<<<<<< HEAD
 /// The Event enum is typed events emmitted by the Websockets
 #[derive(Serialize, Deserialize, Debug, Clone)]
 pub enum Event {
@@ -113,15 +98,6 @@
     JsonRPCTransactionResult {
         /// the tx result data
         data: JSONRpcTxResult,
-=======
-/// The Event enum is typed events emitted by the Websockets
-#[derive(Debug, Clone)]
-pub enum Event {
-    /// The result of the ABCI app processing a transaction, serialized as JSON RPC response
-    JsonRPCTransactionResult {
-        /// the tx result data
-        data: Box<JSONRPC>,
->>>>>>> 1ad3f702
     },
 
     ///Generic event containing json data
