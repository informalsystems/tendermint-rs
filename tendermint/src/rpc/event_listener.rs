--- conflicted
+++ resolved
@@ -75,7 +75,6 @@
             .await
             .ok_or_else(|| RPCError::websocket_error("web socket closed"))??;
         match serde_json::from_str::<JsonRPCBlockResult>(&msg.to_string()) {
-<<<<<<< HEAD
             Ok(data) => {
                 if let Some(data) = data.0.result {
                     return Ok(Event::JsonRPCBlockResult(data));
@@ -93,11 +92,6 @@
                         panic!("Websocket sent us an empty transaction")
                     }
                 }
-=======
-            Ok(data) => Ok(Event::JsonRPCBlockResult(Box::new(data))),
-            Err(_) => match serde_json::from_str::<JsonRPCTransactionResult>(&msg.to_string()) {
-                Ok(data) => Ok(Event::JsonRPCTransactionResult(Box::new(data))),
->>>>>>> 3269d587
                 Err(_) => match serde_json::from_str::<serde_json::Value>(&msg.to_string()) {
                     Ok(data) => Ok(Event::GenericJSONEvent(data)),
                     Err(_) => Ok(Event::GenericStringEvent(msg.to_string())),
@@ -110,23 +104,15 @@
 #[derive(Serialize, Deserialize, Debug, Clone)]
 pub enum Event {
     /// The result of the ABCI app processing a transaction, serialized as JSON RPC response
-<<<<<<< HEAD
     JsonRPCBlockResult(
         /// The Block Result
         RPCBlockResult,
     ),
-=======
-    JsonRPCBlockResult(Box<JsonRPCBlockResult>),
->>>>>>> 3269d587
 
     /// The result of the ABCI app processing a transaction, serialized as JSON RPC response
     JsonRPCTransactionResult(
         /// the tx result data
-<<<<<<< HEAD
         RPCTxResult,
-=======
-        Box<JsonRPCTransactionResult>,
->>>>>>> 3269d587
     ),
 
     ///Generic event containing json data
@@ -221,31 +207,8 @@
     result_begin_block: ResultBeginBlock,
     result_end_block: ResultEndBlock,
 }
-<<<<<<< HEAD
-/// Block
-#[derive(Serialize, Deserialize, Debug, Clone)]
-struct Block {
-    header: Header,
-    data: BlockData,
-    evidence: Evidence,
-    last_commit: Commit,
-}
-///Block Txs
-#[derive(Serialize, Deserialize, Debug, Clone)]
-struct BlockData {
-    txs: Option<serde_json::Value>,
-}
-///Tendermint evidence
-#[derive(Serialize, Deserialize, Debug, Clone)]
-struct Evidence {
-    evidence: Option<serde_json::Value>,
-}
-
-/// Begin Blocke Envts
-=======
 
 /// Begin Block Events
->>>>>>> 3269d587
 #[derive(Serialize, Deserialize, Debug, Clone)]
 pub struct ResultBeginBlock {
     events: Vec<TmEvent>,
