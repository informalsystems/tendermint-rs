--- conflicted
+++ resolved
@@ -6,15 +6,11 @@
     str::FromStr,
 };
 
-<<<<<<< HEAD
 use bytes::Bytes;
-#[cfg(feature = "secp256k1")]
-use ripemd160::Ripemd160;
-=======
->>>>>>> 47e28b50
 use serde::{de, Deserialize, Deserializer, Serialize, Serializer};
 use subtle::{self, ConstantTimeEq};
 use subtle_encoding::hex;
+
 use tendermint_proto::Protobuf;
 
 use crate::{error::Error, prelude::*};
