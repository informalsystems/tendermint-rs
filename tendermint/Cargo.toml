[package]
name       = "tendermint"
version    = "0.23.0" # Also update `html_root_url` in lib.rs and
                               # depending crates (rpc, light-node, ..) when bumping this
license    = "Apache-2.0"
homepage   = "https://www.tendermint.com/"
repository = "https://github.com/informalsystems/tendermint-rs/tree/master/tendermint"
readme     = "../README.md"
categories = ["cryptography", "cryptography::cryptocurrencies", "database"]
keywords   = ["blockchain", "bft", "consensus", "cosmos", "tendermint"]
edition    = "2018"

description = """
    Tendermint is a high-performance blockchain consensus engine that powers
    Byzantine fault tolerant applications written in any programming language.
    This crate provides core types for representing information about Tendermint
    blockchain networks, including chain information types, secret connections,
    and remote procedure calls (JSON-RPC).
    """

authors = [
    "Informal Systems <hello@informal.systems>",
    "Ismail Khoffi <Ismail.Khoffi@gmail.com>",
    "ValarDragon <dojha12@gmail.com>",
    "Tony Arcieri <tony@iqlusion.io>",
]

[package.metadata.docs.rs]
all-features = true
rustdoc-args = ["--cfg", "docsrs"]

[lib]
crate-type = ["cdylib", "rlib"]

[dependencies]
async-trait = { version = "0.1", default-features = false }
<<<<<<< HEAD
bytes = { version = "1.0", default-features = false }
=======
bytes = { version = "1.0", default-features = false, features = ["serde"] }
chrono = { version = "0.4.19", default-features = false, features = ["serde"] }
>>>>>>> 0b52addc
ed25519 = { version = "1.3", default-features = false }
ed25519-dalek = { version = "1", default-features = false, features = ["u64_backend"] }
futures = { version = "0.3", default-features = false }
num-traits = { version = "0.2", default-features = false }
once_cell = { version = "1.3", default-features = false }
prost = { version = "0.9", default-features = false }
prost-types = { version = "0.9", default-features = false }
serde = { version = "1", default-features = false, features = ["derive"] }
serde_json = { version = "1", default-features = false, features = ["alloc"] }
serde_bytes = { version = "0.11", default-features = false }
serde_repr = { version = "0.1", default-features = false }
sha2 = { version = "0.9", default-features = false }
signature = { version = "1.2", default-features = false }
subtle = { version = "2", default-features = false }
subtle-encoding = { version = "0.5", default-features = false, features = ["bech32-preview"] }
tendermint-proto = { version = "0.23.0", default-features = false, path = "../proto" }
time = { version = "0.3", default-features = false, features = ["macros", "parsing"] }
zeroize = { version = "1.1", default-features = false, features = ["zeroize_derive", "alloc"] }
flex-error = { version = "0.4.4", default-features = false }
k256 = { version = "0.9", optional = true, default-features = false, features = ["ecdsa", "sha256"] }
ripemd160 = { version = "0.9", default-features = false, optional = true }

[features]
default = ["flex-error/std", "flex-error/eyre_tracer"]
secp256k1 = ["k256", "ripemd160"]

[dev-dependencies]
pretty_assertions = { version = "0.7.2", default-features = false }
proptest = { version = "0.10.1", default-features = false, features = ["std"] }
tendermint-pbt-gen = { path = "../pbt-gen", default-features = false, features = ["time"] }<|MERGE_RESOLUTION|>--- conflicted
+++ resolved
@@ -34,12 +34,7 @@
 
 [dependencies]
 async-trait = { version = "0.1", default-features = false }
-<<<<<<< HEAD
-bytes = { version = "1.0", default-features = false }
-=======
 bytes = { version = "1.0", default-features = false, features = ["serde"] }
-chrono = { version = "0.4.19", default-features = false, features = ["serde"] }
->>>>>>> 0b52addc
 ed25519 = { version = "1.3", default-features = false }
 ed25519-dalek = { version = "1", default-features = false, features = ["u64_backend"] }
 futures = { version = "0.3", default-features = false }
