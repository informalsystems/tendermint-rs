//! Integration tests

/// RPC integration tests.
///
/// These are all ignored by default, since they test against running
/// `tendermint node --proxy_app=kvstore`. They can be run using:
///
/// ```
/// cargo test -- --ignored
/// ```
mod rpc {
    use tendermint::rpc::Client;

    /// Get the address of the local node
    pub fn localhost_rpc_client() -> Client {
        Client::new("tcp://127.0.0.1:26657".parse().unwrap())
    }

    /// `/health` endpoint
    #[tokio::test]
    #[ignore]
    async fn health() {
        let result = localhost_rpc_client().health().await;

        assert!(result.is_ok(), "health check failed");
    }

    /// `/abci_info` endpoint
    #[tokio::test]
    #[ignore]
<<<<<<< HEAD
    fn abci_info() {
        let abci_info = block_on(localhost_rpc_client().abci_info()).unwrap();
        assert_eq!(&abci_info.version.unwrap(), "0.16.1");
        assert_eq!(abci_info.app_version, 1u64);
        // the kvstore app's reply will contain "{\"size\":0}" as data right from the start
        assert_eq!(abci_info.data.is_empty(), false);
=======
    async fn abci_info() {
        let abci_info = localhost_rpc_client().abci_info().await.unwrap();

        assert_eq!(&abci_info.data, "GaiaApp");
>>>>>>> 911862c9
    }

    /// `/abci_query` endpoint
    #[tokio::test]
    #[ignore]
    async fn abci_query() {
        let key = "unpopulated_key".parse().unwrap();
        let abci_query = localhost_rpc_client()
            .abci_query(Some(key), vec![], None, false)
            .await
            .unwrap();

        assert_eq!(abci_query.key.as_ref().unwrap(), &Vec::<u8>::new());
        assert_eq!(abci_query.value.as_ref(), None);
    }

    /// `/block` endpoint
    #[tokio::test]
    #[ignore]
    async fn block() {
        let height = 1u64;
        let block_info = localhost_rpc_client().block(height).await.unwrap();

        assert_eq!(block_info.block_meta.header.height.value(), height);
    }

    /// `/block_results` endpoint
    #[tokio::test]
    #[ignore]
    async fn block_results() {
        let height = 1u64;
        let block_results = localhost_rpc_client().block_results(height).await.unwrap();

        assert_eq!(block_results.height.value(), height);
    }

    /// `/blockchain` endpoint
    #[tokio::test]
    #[ignore]
    async fn blockchain() {
        let blockchain_info = localhost_rpc_client()
            .blockchain(1u64, 10u64)
            .await
            .unwrap();

        assert_eq!(blockchain_info.block_metas.len(), 10);
    }

    /// `/commit` endpoint
    #[tokio::test]
    #[ignore]
    async fn commit() {
        let height = 1u64;
        let commit_info = localhost_rpc_client().block(height).await.unwrap();

        assert_eq!(commit_info.block_meta.header.height.value(), height);
    }

    /// `/genesis` endpoint
    #[tokio::test]
    #[ignore]
    async fn genesis() {
        let genesis = localhost_rpc_client().genesis().await.unwrap();

        assert_eq!(
            genesis.consensus_params.validator.pub_key_types[0].to_string(),
            "ed25519"
        );
    }

    /// `/net_info` endpoint integration test
    #[tokio::test]
    #[ignore]
    async fn net_info() {
        let net_info = localhost_rpc_client().net_info().await.unwrap();

        assert!(net_info.listening);
    }

    /// `/status` endpoint integration test
    #[tokio::test]
    #[ignore]
    async fn status_integration() {
        let status = localhost_rpc_client().status().await.unwrap();

        // For lack of better things to test
        assert_eq!(status.validator_info.voting_power.value(), 10);
    }
}<|MERGE_RESOLUTION|>--- conflicted
+++ resolved
@@ -28,19 +28,12 @@
     /// `/abci_info` endpoint
     #[tokio::test]
     #[ignore]
-<<<<<<< HEAD
     fn abci_info() {
-        let abci_info = block_on(localhost_rpc_client().abci_info()).unwrap();
+        let abci_info = localhost_rpc_client().abci_info().await.unwrap();
         assert_eq!(&abci_info.version.unwrap(), "0.16.1");
         assert_eq!(abci_info.app_version, 1u64);
         // the kvstore app's reply will contain "{\"size\":0}" as data right from the start
         assert_eq!(abci_info.data.is_empty(), false);
-=======
-    async fn abci_info() {
-        let abci_info = localhost_rpc_client().abci_info().await.unwrap();
-
-        assert_eq!(&abci_info.data, "GaiaApp");
->>>>>>> 911862c9
     }
 
     /// `/abci_query` endpoint
