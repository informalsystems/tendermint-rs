--- conflicted
+++ resolved
@@ -14,17 +14,19 @@
     use tendermint_rpc::{Client, HttpClient, Id, SubscriptionClient, WebSocketClient};
 
     use futures::StreamExt;
+    use lazy_static::lazy_static;
+    use std::sync::{Arc, Mutex};
     use subtle_encoding::base64;
     use tendermint::abci::Log;
     use tendermint::abci::{Code, Transaction};
-<<<<<<< HEAD
-    use tendermint_rpc::event::EventData;
-    use tendermint_rpc::query::EventType;
-=======
     use tendermint::merkle::simple_hash_from_byte_vectors;
     use tendermint_rpc::event::{Event, EventData};
->>>>>>> 6a28a90e
+    use tendermint_rpc::query::EventType;
     use tokio::time::Duration;
+
+    lazy_static! {
+        static ref TX_SUBSCRIPTION_GUARD: Arc<Mutex<usize>> = Arc::new(Mutex::new(0));
+    }
 
     /// Get the address of the local node
     pub fn localhost_rpc_client() -> HttpClient {
@@ -196,6 +198,9 @@
     #[tokio::test]
     #[ignore]
     async fn transaction_subscription() {
+        let tx_subscription_guard = TX_SUBSCRIPTION_GUARD.clone();
+        let _guard = tx_subscription_guard.lock().unwrap();
+
         let rpc_client = HttpClient::new("tcp://127.0.0.1:26657".parse().unwrap()).unwrap();
         let mut subs_client = WebSocketClient::new("tcp://127.0.0.1:26657".parse().unwrap())
             .await
@@ -265,18 +270,18 @@
     #[tokio::test]
     #[ignore]
     async fn concurrent_subscriptions() {
+        let tx_subscription_guard = TX_SUBSCRIPTION_GUARD.clone();
+        let _guard = tx_subscription_guard.lock().unwrap();
+
         let rpc_client = HttpClient::new("tcp://127.0.0.1:26657".parse().unwrap()).unwrap();
         let mut subs_client = WebSocketClient::new("tcp://127.0.0.1:26657".parse().unwrap())
             .await
             .unwrap();
         let new_block_subs = subs_client
-            .subscribe("tm.event='NewBlock'".to_string())
-            .await
-            .unwrap();
-        let tx_subs = subs_client
-            .subscribe("tm.event='Tx'".to_string())
-            .await
-            .unwrap();
+            .subscribe(EventType::NewBlock.into())
+            .await
+            .unwrap();
+        let tx_subs = subs_client.subscribe(EventType::Tx.into()).await.unwrap();
 
         // We use Id::uuid_v4() here as a quick hack to generate a random value.
         let mut expected_tx_values = (0..10_u32)
