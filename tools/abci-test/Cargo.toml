[package]
name = "abci-test"
<<<<<<< HEAD
version = "0.32.1"
=======
version = "0.32.2"
>>>>>>> cf2d004e
authors = ["Informal Systems <hello@informal.systems>"]
edition = "2021"
description = """
    abci-test provides some end-to-end integration testing between
    tendermint-abci and a full Tendermint node.
    """

# See more keys and their definitions at https://doc.rust-lang.org/cargo/reference/manifest.html

[dependencies]
flex-error = { version = "0.4.4", default-features = false, features = ["std", "eyre_tracer"] }
futures = "0.3"
structopt = "0.3"
<<<<<<< HEAD
tendermint = { version = "0.32.1", path = "../../tendermint" }
tendermint-config = { version = "0.32.1", path = "../../config" }
tendermint-rpc = { version = "0.32.1", path = "../../rpc", features = [ "websocket-client" ] }
=======
tendermint = { version = "0.32.2", path = "../../tendermint" }
tendermint-config = { version = "0.32.2", path = "../../config" }
tendermint-rpc = { version = "0.32.2", path = "../../rpc", features = [ "websocket-client" ] }
>>>>>>> cf2d004e
tracing = "0.1"
tracing-subscriber = "0.2"
tokio = { version = "1.20", features = ["full"] }<|MERGE_RESOLUTION|>--- conflicted
+++ resolved
@@ -1,10 +1,6 @@
 [package]
 name = "abci-test"
-<<<<<<< HEAD
-version = "0.32.1"
-=======
 version = "0.32.2"
->>>>>>> cf2d004e
 authors = ["Informal Systems <hello@informal.systems>"]
 edition = "2021"
 description = """
@@ -18,15 +14,9 @@
 flex-error = { version = "0.4.4", default-features = false, features = ["std", "eyre_tracer"] }
 futures = "0.3"
 structopt = "0.3"
-<<<<<<< HEAD
-tendermint = { version = "0.32.1", path = "../../tendermint" }
-tendermint-config = { version = "0.32.1", path = "../../config" }
-tendermint-rpc = { version = "0.32.1", path = "../../rpc", features = [ "websocket-client" ] }
-=======
 tendermint = { version = "0.32.2", path = "../../tendermint" }
 tendermint-config = { version = "0.32.2", path = "../../config" }
 tendermint-rpc = { version = "0.32.2", path = "../../rpc", features = [ "websocket-client" ] }
->>>>>>> cf2d004e
 tracing = "0.1"
 tracing-subscriber = "0.2"
 tokio = { version = "1.20", features = ["full"] }