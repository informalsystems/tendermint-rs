[package]
name = "kvstore-test"
version = "0.1.0"
authors = ["Informal Systems <hello@informal.systems>"]
edition = "2021"

# See more keys and their definitions at https://doc.rust-lang.org/cargo/reference/manifest.html

[dependencies]

[dev-dependencies]
futures = "0.3"
sha2 = "0.10"
<<<<<<< HEAD
tendermint = { version = "0.32.1", path = "../../tendermint" }
tendermint-light-client = { version = "0.32.1", path = "../../light-client", features = ["unstable"] }
tendermint-rpc = { version = "0.32.1", path = "../../rpc", features = [ "http-client", "websocket-client" ] }
=======
tendermint = { version = "0.32.2", path = "../../tendermint" }
tendermint-light-client = { version = "0.32.2", path = "../../light-client", features = ["unstable"] }
tendermint-rpc = { version = "0.32.2", path = "../../rpc", features = [ "http-client", "websocket-client" ] }
>>>>>>> cf2d004e
tokio = { version = "1.0", features = [ "rt-multi-thread", "macros" ] }
tracing = "0.1"
tracing-subscriber = "0.3"
contracts = "0.4.0"
serde_json = "1"<|MERGE_RESOLUTION|>--- conflicted
+++ resolved
@@ -11,15 +11,9 @@
 [dev-dependencies]
 futures = "0.3"
 sha2 = "0.10"
-<<<<<<< HEAD
-tendermint = { version = "0.32.1", path = "../../tendermint" }
-tendermint-light-client = { version = "0.32.1", path = "../../light-client", features = ["unstable"] }
-tendermint-rpc = { version = "0.32.1", path = "../../rpc", features = [ "http-client", "websocket-client" ] }
-=======
 tendermint = { version = "0.32.2", path = "../../tendermint" }
 tendermint-light-client = { version = "0.32.2", path = "../../light-client", features = ["unstable"] }
 tendermint-rpc = { version = "0.32.2", path = "../../rpc", features = [ "http-client", "websocket-client" ] }
->>>>>>> cf2d004e
 tokio = { version = "1.0", features = [ "rt-multi-thread", "macros" ] }
 tracing = "0.1"
 tracing-subscriber = "0.3"
