//! Integration tests

/// tendermint kvstore RPC integration tests.
///
/// If you have a kvstore app running on 127.0.0.1:26657,
/// these can be run using:
///
///     cargo test
///
/// Or else, if you have docker installed, you can tell the tests to run an endpoint,
/// by running:
///
///     cargo make
///
/// (Make sure you install cargo-make using `cargo install cargo-make` first.)
mod rpc {
    use std::{
        cmp::min,
        convert::TryFrom,
        str::FromStr,
        sync::atomic::{AtomicU8, Ordering},
    };

    use futures::StreamExt;
<<<<<<< HEAD
    use sha2::Sha256;
    use tendermint::{
        abci::Code,
        Hash,
        block::Height,
        merkle::simple_hash_from_byte_vectors,
    };
=======
    use tendermint::{abci::Code, block::Height, merkle::simple_hash_from_byte_vectors, Hash};
>>>>>>> 3c79d142
    use tendermint_rpc::{
        endpoint::tx::Response as ResultTx,
        event::{Event, EventData, TxInfo},
        query::{EventType, Query},
        Client, HttpClient, Id, Order, SubscriptionClient, WebSocketClient, WebSocketClientDriver,
    };
    use tokio::time::Duration;

    static LOGGING_INIT: AtomicU8 = AtomicU8::new(0);

    fn init_logging() {
        // Try to only initialize the logging once
        if LOGGING_INIT.fetch_add(1, Ordering::SeqCst) == 0 {
            tracing_subscriber::fmt::init();
            tracing::info!("Test logging initialized");
        }
    }

    pub fn localhost_http_client() -> HttpClient {
        init_logging();
        HttpClient::new("http://127.0.0.1:26657").unwrap()
    }

    pub async fn localhost_websocket_client() -> (WebSocketClient, WebSocketClientDriver) {
        init_logging();
        WebSocketClient::new("ws://127.0.0.1:26657/websocket")
            .await
            .unwrap()
    }

    /// `/health` endpoint
    #[tokio::test]
    async fn health() {
        let result = localhost_http_client().health().await;

        assert!(result.is_ok(), "health check failed");
    }

    /// `/abci_info` endpoint
    #[tokio::test]
    async fn abci_info() {
        let abci_info = localhost_http_client().abci_info().await.unwrap();

        assert_eq!(abci_info.app_version, 1u64);
        assert!(!abci_info.data.is_empty());
    }

    /// `/abci_query` endpoint
    #[tokio::test]
    async fn abci_query() {
        let key = "unpopulated_key".parse().unwrap();
        let abci_query = localhost_http_client()
            .abci_query(Some(key), vec![], None, false)
            .await
            .unwrap();

        assert_eq!(abci_query.code, Code::Ok);
        assert_eq!(abci_query.log, "does not exist");
        assert_eq!(abci_query.info, String::new());
        assert_eq!(abci_query.index, 0);
        assert_eq!(&abci_query.key, &Vec::<u8>::new());
        assert!(&abci_query.key.is_empty());
        assert_eq!(abci_query.value, Vec::<u8>::new());
        assert!(abci_query.proof.is_none());
        assert!(abci_query.height.value() > 0);
        assert_eq!(abci_query.codespace, String::new());
    }

    /// `/block` endpoint
    #[tokio::test]
    async fn block() {
        let height = 1u64;
        let block_info = localhost_http_client()
            .block(Height::try_from(height).unwrap())
            .await
            .unwrap();

        assert!(block_info.block.last_commit.is_none());
        assert_eq!(block_info.block.header.height.value(), height);

        // Check for empty merkle root.
        // See: https://github.com/informalsystems/tendermint-rs/issues/562
        let computed_data_hash = simple_hash_from_byte_vectors::<Sha256>(
            &block_info.block.data,
        );
        assert_eq!(
            computed_data_hash,
            block_info
                .block
                .header
                .data_hash
                .unwrap_or_default()
                .as_bytes()
        );
    }

    /// `/block_search` endpoint
    #[tokio::test]
    async fn block_by_hash() {
        let res = localhost_http_client()
            .block_by_hash(
                tendermint::Hash::from_str(
                    "0000000000000000000000000000000000000000000000000000000000000000",
                )
                .unwrap(),
            )
            .await
            .unwrap();
        assert!(res.block.is_none());

        // Reuse block(1) to get an existing hash.
        let height = 1u64;
        let block_info = localhost_http_client()
            .block(Height::try_from(height).unwrap())
            .await
            .unwrap();
        let res = localhost_http_client()
            .block_by_hash(block_info.block_id.hash)
            .await
            .unwrap();
        assert!(res.block.is_some());
        assert_eq!(block_info.block.header.height.value(), height);
    }

    /// `/block_results` endpoint
    #[tokio::test]
    async fn block_results() {
        let height = 1u64;
        let block_results = localhost_http_client()
            .block_results(Height::try_from(height).unwrap())
            .await
            .unwrap();

        assert_eq!(block_results.height.value(), height);
        assert!(block_results.txs_results.is_none());
    }

    /// `/block_search` endpoint
    #[tokio::test]
    async fn block_search() {
        let res = localhost_http_client()
            .block_search(Query::gt("block.height", 1), 1, 1, Order::Ascending)
            .await
            .unwrap();
        assert!(res.total_count > 0);
    }

    /// `/blockchain` endpoint
    #[tokio::test]
    async fn blockchain() {
        let max_height = 10u64;
        let blockchain_info = localhost_http_client()
            .blockchain(Height::from(1u32), Height::try_from(max_height).unwrap())
            .await
            .unwrap();

        assert_eq!(
            blockchain_info.block_metas.len() as u64,
            min(max_height, blockchain_info.last_height.value())
        );
    }

    /// `/commit` endpoint
    #[tokio::test]
    async fn commit() {
        let height = 1u64;
        let commit_info = localhost_http_client()
            .commit(Height::try_from(height).unwrap())
            .await
            .unwrap();

        assert_eq!(commit_info.signed_header.header.height.value(), height);
        assert!(commit_info.canonical);
        assert_eq!(
            commit_info.signed_header.header.hash(),
            commit_info.signed_header.commit.block_id.hash
        );
    }

    /// `/consensus_params` endpoint
    #[tokio::test]
    async fn consensus_params() {
        // Just tests deserialization for now
        localhost_http_client()
            .latest_consensus_params()
            .await
            .unwrap();
    }

    /// `/consensus_state` endpoint
    #[tokio::test]
    async fn consensus_state() {
        // TODO(thane): Test more than just the deserialization.
        localhost_http_client().consensus_state().await.unwrap();
    }

    /// `/genesis` endpoint
    #[tokio::test]
    async fn genesis() {
        let genesis = localhost_http_client()
            .genesis::<Option<serde_json::Value>>()
            .await
            .unwrap(); // https://github.com/tendermint/tendermint/issues/5549

        assert_eq!(
            genesis.consensus_params.validator.pub_key_types[0].to_string(),
            "ed25519"
        );
    }

    /// `/net_info` endpoint integration test
    #[tokio::test]
    async fn net_info() {
        let net_info = localhost_http_client().net_info().await.unwrap();

        assert!(net_info.listening);
    }

    /// `/status` endpoint integration test
    #[tokio::test]
    async fn status_integration() {
        let status = localhost_http_client().status().await.unwrap();

        // For lack of better things to test
        assert_eq!(status.validator_info.power.value(), 10);
    }

    #[tokio::test]
    async fn subscription_interface() {
        let (client, driver) = localhost_websocket_client().await;
        let driver_handle = tokio::spawn(async move { driver.run().await });
        let mut subs = client.subscribe(EventType::NewBlock.into()).await.unwrap();
        let mut ev_count = 5_i32;

        println!("Attempting to grab {ev_count} new blocks");
        while let Some(res) = subs.next().await {
            let ev = res.unwrap();
            println!("Got event: {ev:?}");
            ev_count -= 1;
            if ev_count < 0 {
                break;
            }
        }

        client.close().unwrap();
        let _ = driver_handle.await.unwrap();
    }

    #[tokio::test]
    async fn transactions() {
        // We run these sequentially wrapped within a single test to ensure
        // that Tokio doesn't execute them simultaneously. If they are executed
        // simultaneously, their submitted transactions interfere with each
        // other and one of them will (incorrectly) fail.
        transaction_by_hash().await;
        simple_transaction_subscription().await;
        concurrent_subscriptions().await;
        tx_search().await;
        tx_search_by_hash().await;
    }

    async fn transaction_by_hash() {
        let rpc_client = localhost_http_client();
        let (mut subs_client, driver) = localhost_websocket_client().await;
        let driver_handle = tokio::spawn(async move { driver.run().await });

        let tx = "txtest=value".as_bytes().to_vec();
        let (hash, _) = broadcast_tx(&rpc_client, &mut subs_client, tx.clone())
            .await
            .unwrap();
        tokio::time::sleep(Duration::from_secs(1)).await;
        let r = localhost_http_client().tx(hash, false).await.unwrap();
        assert_eq!(r.hash, hash);
        assert_eq!(r.tx, tx);

        subs_client.close().unwrap();
        let _ = driver_handle.await.unwrap();
    }

    async fn simple_transaction_subscription() {
        let (client, driver) = localhost_websocket_client().await;
        let driver_handle = tokio::spawn(async move { driver.run().await });
        let mut subs = client.subscribe(EventType::Tx.into()).await.unwrap();
        // We use Id::uuid_v4() here as a quick hack to generate a random value.
        let mut expected_tx_values = (0..10_u32)
            .map(|_| Id::uuid_v4().to_string())
            .collect::<Vec<String>>();
        let broadcast_tx_values = expected_tx_values.clone();

        // We can clone the WebSocket client, because it's just a handle to the
        // driver.
        let inner_client = client.clone();
        tokio::spawn(async move {
            for (tx_count, val) in broadcast_tx_values.into_iter().enumerate() {
                let tx = format!("tx{tx_count}={val}");
                inner_client.broadcast_tx_async(tx).await.unwrap();
            }
        });

        println!(
            "Attempting to grab {} transaction events",
            expected_tx_values.len()
        );
        let mut cur_tx_id = 0_u32;

        while !expected_tx_values.is_empty() {
            let delay = tokio::time::sleep(Duration::from_secs(5));
            tokio::pin!(delay);

            tokio::select! {
                Some(res) = subs.next() => {
                    let ev = res.unwrap();
                    //println!("Got event: {:?}", ev);
                    let next_val = expected_tx_values.remove(0);
                    match ev.data {
                        EventData::Tx { tx_result } => match String::from_utf8(tx_result.tx) {
                            Ok(decoded_tx_str) => {
                                let decoded_tx_split = decoded_tx_str
                                    .split('=')
                                    .map(|s| s.to_string())
                                    .collect::<Vec<String>>();
                                assert_eq!(2, decoded_tx_split.len());

                                let key = decoded_tx_split.get(0).unwrap();
                                let val = decoded_tx_split.get(1).unwrap();
                                println!("Got tx: {key}={val}");
                                assert_eq!(format!("tx{cur_tx_id}"), *key);
                                assert_eq!(next_val, *val);
                            }
                            Err(e) => panic!("Failed to convert decoded tx to string: {e}"),
                        },
                        _ => panic!("Unexpected event type: {ev:?}"),
                    }
                    cur_tx_id += 1;
                },
                _ = &mut delay => panic!("Timed out waiting for an event"),
            }
        }

        client.close().unwrap();
        let _ = driver_handle.await.unwrap();
    }

    async fn concurrent_subscriptions() {
        let (client, driver) = localhost_websocket_client().await;
        let driver_handle = tokio::spawn(async move { driver.run().await });
        let new_block_subs = client.subscribe(EventType::NewBlock.into()).await.unwrap();
        let tx_subs = client.subscribe(EventType::Tx.into()).await.unwrap();

        // We use Id::uuid_v4() here as a quick hack to generate a random value.
        let mut expected_tx_values = (0..10_u32)
            .map(|_| Id::uuid_v4().to_string())
            .collect::<Vec<String>>();
        let broadcast_tx_values = expected_tx_values.clone();
        let mut expected_new_blocks = 5_i32;

        let inner_client = client.clone();
        tokio::spawn(async move {
            for (tx_count, val) in broadcast_tx_values.into_iter().enumerate() {
                let tx = format!("tx{tx_count}={val}");
                inner_client.broadcast_tx_async(tx).await.unwrap();
                tokio::time::sleep(Duration::from_millis(100)).await;
            }
        });

        let mut combined_subs = futures::stream::select_all(vec![new_block_subs, tx_subs]);

        println!(
            "Attempting to receive {} transactions and {} new blocks",
            expected_tx_values.len(),
            expected_new_blocks
        );

        while expected_new_blocks > 0 && !expected_tx_values.is_empty() {
            let timeout = tokio::time::sleep(Duration::from_secs(5));
            tokio::pin!(timeout);

            tokio::select! {
                Some(res) = combined_subs.next() => {
                    let ev: Event = res.unwrap();
                    println!("Got event: {ev:?}");
                    match ev.data {
                        EventData::NewBlock { .. } => {
                            println!("Got new block event");
                            expected_new_blocks -= 1;
                        },
                        EventData::Tx { .. } => {
                            println!("Got new transaction event");
                            let _ = expected_tx_values.pop();
                        },
                        _ => panic!("Unexpected event received: {ev:?}"),
                    }
                },
                _ = &mut timeout => panic!("Timed out waiting for an event"),
            }
        }

        client.close().unwrap();
        let _ = driver_handle.await.unwrap();
    }

    async fn tx_search() {
        let rpc_client = localhost_http_client();
        let (mut subs_client, driver) = localhost_websocket_client().await;
        let driver_handle = tokio::spawn(async move { driver.run().await });

        let tx = "tx_search_key=tx_search_value";
        let (_, tx_info) = broadcast_tx(&rpc_client, &mut subs_client, tx)
            .await
            .unwrap();
        println!("Got tx_info: {tx_info:?}");

        // Give the indexer time to catch up
        tokio::time::sleep(Duration::from_secs(1)).await;

        let res = rpc_client
            .tx_search(
                Query::eq("app.key", "tx_search_key"),
                true,
                1,
                1,
                Order::Ascending,
            )
            .await
            .unwrap();
        assert!(res.total_count > 0);
        // We don't have more than 1 page of results
        assert_eq!(res.total_count as usize, res.txs.len());
        // Find our transaction
        let txs = res
            .txs
            .iter()
            .filter(|tx| tx.height.value() == (tx_info.height as u64))
            .collect::<Vec<&ResultTx>>();
        assert_eq!(1, txs.len());
        assert_eq!(tx_info.tx, txs[0].tx);

        subs_client.close().unwrap();
        driver_handle.await.unwrap().unwrap();
    }

    async fn tx_search_by_hash() {
        let client = localhost_http_client();

        let tx = "tx_search_by=hash";
        let r = client.broadcast_tx_commit(tx).await.unwrap();
        let hash = r.hash;

        tokio::time::sleep(Duration::from_secs(1)).await;

        let r = client
            .tx_search(
                Query::from(EventType::Tx).and_eq("tx.hash", hash.to_string()),
                false,
                1,
                10,
                Order::Ascending,
            )
            .await
            .unwrap();
        assert_eq!(r.total_count, 1);
    }

    async fn broadcast_tx(
        http_client: &HttpClient,
        websocket_client: &mut WebSocketClient,
        tx: impl Into<Vec<u8>>,
    ) -> Result<(Hash, TxInfo), tendermint_rpc::Error> {
        let tx = tx.into();
        let mut subs = websocket_client.subscribe(EventType::Tx.into()).await?;
        let r = http_client.broadcast_tx_async(tx.clone()).await?;

        let timeout = tokio::time::sleep(Duration::from_secs(3));
        tokio::pin!(timeout);

        tokio::select! {
            Some(res) = subs.next() => {
                let ev = res?;
                match ev.data {
                    EventData::Tx { tx_result } => {
                        let tx_result_bytes: &[u8] = tx_result.tx.as_ref();
                        // Make sure we have the right transaction here
                        assert_eq!(tx, tx_result_bytes);
                        Ok((r.hash, tx_result))
                    },
                    _ => panic!("Unexpected event: {ev:?}"),
                }
            }
            _ = &mut timeout => panic!("Timed out waiting for transaction"),
        }
    }
}<|MERGE_RESOLUTION|>--- conflicted
+++ resolved
@@ -22,7 +22,6 @@
     };
 
     use futures::StreamExt;
-<<<<<<< HEAD
     use sha2::Sha256;
     use tendermint::{
         abci::Code,
@@ -30,9 +29,6 @@
         block::Height,
         merkle::simple_hash_from_byte_vectors,
     };
-=======
-    use tendermint::{abci::Code, block::Height, merkle::simple_hash_from_byte_vectors, Hash};
->>>>>>> 3c79d142
     use tendermint_rpc::{
         endpoint::tx::Response as ResultTx,
         event::{Event, EventData, TxInfo},
