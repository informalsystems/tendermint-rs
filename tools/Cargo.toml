--- conflicted
+++ resolved
@@ -2,9 +2,6 @@
 
 members = [
     "kvstore-test",
-<<<<<<< HEAD
-    "proto-compiler"
-=======
+    "proto-compiler",
     "rpc-probe"
->>>>>>> acec6dce
 ]