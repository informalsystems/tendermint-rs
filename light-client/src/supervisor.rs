--- conflicted
+++ resolved
@@ -1,4 +1,3 @@
-use contracts::pre;
 use crossbeam_channel as channel;
 
 use tendermint::evidence::{ConflictingHeadersEvidence, Evidence};
@@ -19,12 +18,8 @@
     /// Get latest trusted block from the [`Supervisor`].
     fn latest_trusted(&mut self) -> Result<Option<LightBlock>, Error>;
 
-<<<<<<< HEAD
-use crossbeam_channel as channel;
-=======
     /// Verify to the highest block.
     fn verify_to_highest(&mut self) -> Result<LightBlock, Error>;
->>>>>>> c118b4ab
 
     /// Verify to the block at the given height.
     fn verify_to_target(&mut self, height: Height) -> Result<LightBlock, Error>;
@@ -175,10 +170,8 @@
         SupervisorHandle::new(self.sender.clone())
     }
 
-    #[pre(self.peers.primary().is_some())]
-    fn latest_trusted(&self) -> Result<Option<LightBlock>, Error> {
-        let primary = self.peers.primary().ok_or_else(|| ErrorKind::NoPrimary)?;
-        Ok(primary.latest_trusted())
+    fn latest_trusted(&self) -> Option<LightBlock> {
+        self.peers.primary().latest_trusted()
     }
 
     /// Verify to the highest block.
@@ -327,7 +320,7 @@
             match event {
                 HandleInput::LatestTrusted(callback) => {
                     let outcome = self.latest_trusted();
-                    callback.call(outcome);
+                    callback.call(Ok(outcome));
                 }
                 HandleInput::Terminate(callback) => {
                     callback.call(());
