--- conflicted
+++ resolved
@@ -224,7 +224,6 @@
         bail!(ErrorKind::NoValidPeerLeft)
     }
 
-<<<<<<< HEAD
     /// Report the given evidence of a fork.
     fn report_evidence(
         &mut self,
@@ -243,10 +242,6 @@
 
         Ok(())
     }
-=======
-    /// Report the given light block as evidence of a fork.
-    fn report_evidence(&mut self, _light_block: &LightBlock) {}
->>>>>>> dcd740d9
 
     /// Perform fork detection with the given block and trusted state.
     #[pre(self.peers.primary().is_some())]
