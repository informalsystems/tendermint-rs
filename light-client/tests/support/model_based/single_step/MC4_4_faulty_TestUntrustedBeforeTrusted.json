{
  "description": "MC4_4_faulty_TestUntrustedBeforeTrusted.json",
  "initial": {
    "signed_header": {
      "header": {
        "version": {
          "block": "11",
          "app": "0"
        },
        "chain_id": "test-chain",
        "height": "1",
        "time": "1970-01-01T00:00:01Z",
        "last_block_id": null,
        "last_commit_hash": null,
        "data_hash": null,
        "validators_hash": "5A69ACB73672274A2C020C7FAE539B2086D30F3B7E5B168A8031A21931FCA07D",
<<<<<<< HEAD
        "next_validators_hash": "5A69ACB73672274A2C020C7FAE539B2086D30F3B7E5B168A8031A21931FCA07D",
=======
        "next_validators_hash": "F49C3E794533450FEA327755F5962F99C88F5545453E6D517BBDD96EA066B50C",
>>>>>>> 729618dd
        "consensus_hash": "5A69ACB73672274A2C020C7FAE539B2086D30F3B7E5B168A8031A21931FCA07D",
        "app_hash": "",
        "last_results_hash": null,
        "evidence_hash": null,
        "proposer_address": "0616A636E7D0579A632EC37ED3C3F2B7E8522A0A"
      },
      "commit": {
        "height": "1",
        "round": 1,
        "block_id": {
<<<<<<< HEAD
          "hash": "6B68DB34DEF944920D6638B3AA84FE1DF790BC8BDC5189E201F23730D5756A9D",
          "part_set_header": {
            "total": 1,
            "hash": "6B68DB34DEF944920D6638B3AA84FE1DF790BC8BDC5189E201F23730D5756A9D"
=======
          "hash": "0D038B1BA2ED7B1EF4D4E250C54D3F8D7186068658FAA53900CA83F4280B1EF2",
          "part_set_header": {
            "total": 1,
            "hash": "0D038B1BA2ED7B1EF4D4E250C54D3F8D7186068658FAA53900CA83F4280B1EF2"
>>>>>>> 729618dd
          }
        },
        "signatures": [
          {
            "block_id_flag": 2,
            "validator_address": "0616A636E7D0579A632EC37ED3C3F2B7E8522A0A",
            "timestamp": "1970-01-01T00:00:01Z",
<<<<<<< HEAD
            "signature": "8rGIxi7DjBLFlHUo/lAgTpmzsnTZ8HOgnQaIoe+HEM5AmrjBaVDWVMb5/nNAnJTj4hcReCh4jviXcyRkItFJCA=="
=======
            "signature": "XJC+kaVazdli/oMNHnFQOujOJLxFnez2DAUv5Uy+wPGeypkinrk2c79ZmlB5YHBTJaLh6yotq1XiLzy3zUAJAQ=="
>>>>>>> 729618dd
          },
          {
            "block_id_flag": 2,
            "validator_address": "6AE5C701F508EB5B63343858E068C5843F28105F",
            "timestamp": "1970-01-01T00:00:01Z",
<<<<<<< HEAD
            "signature": "3cXnzhzJLKeF47ulcIWjgqsv9JBf9olbAo0mcjo7Ij6TfmCpJO6SmTiacBkiznsFSOc1ZSH+cHDBKA4AT7ozAg=="
=======
            "signature": "pj86O2mwAQcn/MggMVEK1F6yhqnaMcxqxKyZ9DgIfFVqJIgQLb5SsuqyxPcMxxRhDTjjqfkATRGIiHPEthrFCQ=="
>>>>>>> 729618dd
          },
          {
            "block_id_flag": 2,
            "validator_address": "81D85BE9567F7069A4760C663062E66660DADF34",
            "timestamp": "1970-01-01T00:00:01Z",
<<<<<<< HEAD
            "signature": "4O8c5hxoHR861ldolxeY9W1iXCdxYJVIf0xD3+sANSxo0ipXayv8IS7YFw1zzZvDbjRRazVzbfyBYf2jl4JeDw=="
=======
            "signature": "QssWTiluThPYflhI3bBuoeIBXlMR39I+vJb7EvLf6FVyxp0Ih7kW26wkmqjgHf0RyDAu9sny3FBrc/WbPXhFDQ=="
>>>>>>> 729618dd
          },
          {
            "block_id_flag": 2,
            "validator_address": "C479DB6F37AB9757035CFBE10B687E27668EE7DF",
            "timestamp": "1970-01-01T00:00:01Z",
<<<<<<< HEAD
            "signature": "2Hel7uygQXpjYRJZiwtPLKNxT2Tg1/F5Zzs3VZpleFII9H1e5Gs02UjU0lybSXBKk/tD+NXPsdchrH/6/DmwAQ=="
=======
            "signature": "9xg3G66gizJBzWybdYKRtyg8c52U6vKmUT9TKb5MQ5MP/6IVCbhnvUjzw4Oe5stsnHMGvsx6Q7IVS3Ma7CbBDA=="
>>>>>>> 729618dd
          }
        ]
      }
    },
    "next_validator_set": {
      "validators": [
        {
          "address": "0616A636E7D0579A632EC37ED3C3F2B7E8522A0A",
          "pub_key": {
            "type": "tendermint/PubKeyEd25519",
            "value": "kwd8trZ8t5ASwgUbBEAnDq49nRRrrKvt2onhS4JSfQM="
          },
          "voting_power": "50",
          "proposer_priority": null
        },
        {
          "address": "6AE5C701F508EB5B63343858E068C5843F28105F",
          "pub_key": {
            "type": "tendermint/PubKeyEd25519",
            "value": "GQEC/HB4sDBAVhHtUzyv4yct9ZGnudaP209QQBSTfSQ="
          },
          "voting_power": "50",
          "proposer_priority": null
        },
        {
          "address": "81D85BE9567F7069A4760C663062E66660DADF34",
          "pub_key": {
            "type": "tendermint/PubKeyEd25519",
            "value": "Lk4zm2cJO4FpzXFF9WUV9NzOLfr5jV+ps7EhwUDKlZM="
          },
          "voting_power": "50",
          "proposer_priority": null
        }
      ]
    },
    "trusting_period": "1400000000000",
<<<<<<< HEAD
    "now": "2020-11-05T12:11:57.160457831Z"
=======
    "now": "2020-10-29T12:19:13.160397395Z"
>>>>>>> 729618dd
  },
  "input": [
    {
      "block": {
        "signed_header": {
          "header": {
            "version": {
              "block": "11",
              "app": "0"
            },
            "chain_id": "test-chain",
            "height": "2",
            "time": "1970-01-01T00:00:00Z",
            "last_block_id": null,
            "last_commit_hash": null,
            "data_hash": null,
<<<<<<< HEAD
            "validators_hash": "E624CE5E2693812E58E8DBB64C7A05149A58157114D34F08CB5992FE2BECC0A7",
            "next_validators_hash": "E3B0C44298FC1C149AFBF4C8996FB92427AE41E4649B934CA495991B7852B855",
            "consensus_hash": "E624CE5E2693812E58E8DBB64C7A05149A58157114D34F08CB5992FE2BECC0A7",
            "app_hash": "",
            "last_results_hash": null,
            "evidence_hash": null,
            "proposer_address": "6AE5C701F508EB5B63343858E068C5843F28105F"
=======
            "validators_hash": "AAFE392AA939DA2A051F3C57707569B1836F93ACC8F35B57BB3CDF615B649013",
            "next_validators_hash": "F6AF3B9193F2672E2E3830EC49F0D7E527291DEDA4326EDB7A6FB812BE8F3251",
            "consensus_hash": "AAFE392AA939DA2A051F3C57707569B1836F93ACC8F35B57BB3CDF615B649013",
            "app_hash": "",
            "last_results_hash": null,
            "evidence_hash": null,
            "proposer_address": "0616A636E7D0579A632EC37ED3C3F2B7E8522A0A"
>>>>>>> 729618dd
          },
          "commit": {
            "height": "2",
            "round": 1,
            "block_id": {
<<<<<<< HEAD
              "hash": "7716D582D8ED0A716C00C819CB834CBD516AF4FF1A5F599FA3BEEE2DA8EF1A9E",
              "part_set_header": {
                "total": 1,
                "hash": "7716D582D8ED0A716C00C819CB834CBD516AF4FF1A5F599FA3BEEE2DA8EF1A9E"
=======
              "hash": "31BC4078CA294F723855171E9871434361805CBBCC881447F9F5F4FC37C856F7",
              "part_set_header": {
                "total": 1,
                "hash": "31BC4078CA294F723855171E9871434361805CBBCC881447F9F5F4FC37C856F7"
>>>>>>> 729618dd
              }
            },
            "signatures": [
              {
                "block_id_flag": 1,
                "validator_address": null,
                "timestamp": null,
                "signature": null
              },
              {
                "block_id_flag": 2,
                "validator_address": "81D85BE9567F7069A4760C663062E66660DADF34",
                "timestamp": "1970-01-01T00:00:00Z",
                "signature": "Fq9cp4RiqB2Y6m3f7BKlE7ay3v6mk3dFaG9plvCBm3WKtYxVElLecubl0K/SCcDoXwjWlZ5o3U+0HKYQCLocBg=="
              }
            ]
          }
        },
        "validator_set": {
          "validators": [
            {
<<<<<<< HEAD
              "address": "6AE5C701F508EB5B63343858E068C5843F28105F",
=======
              "address": "0616A636E7D0579A632EC37ED3C3F2B7E8522A0A",
              "pub_key": {
                "type": "tendermint/PubKeyEd25519",
                "value": "kwd8trZ8t5ASwgUbBEAnDq49nRRrrKvt2onhS4JSfQM="
              },
              "voting_power": "50",
              "proposer_priority": null
            },
            {
              "address": "6AE5C701F508EB5B63343858E068C5843F28105F",
              "pub_key": {
                "type": "tendermint/PubKeyEd25519",
                "value": "GQEC/HB4sDBAVhHtUzyv4yct9ZGnudaP209QQBSTfSQ="
              },
              "voting_power": "50",
              "proposer_priority": null
            }
          ]
        },
        "next_validator_set": {
          "validators": [
            {
              "address": "6AE5C701F508EB5B63343858E068C5843F28105F",
              "pub_key": {
                "type": "tendermint/PubKeyEd25519",
                "value": "GQEC/HB4sDBAVhHtUzyv4yct9ZGnudaP209QQBSTfSQ="
              },
              "voting_power": "50",
              "proposer_priority": null
            },
            {
              "address": "81D85BE9567F7069A4760C663062E66660DADF34",
>>>>>>> 729618dd
              "pub_key": {
                "type": "tendermint/PubKeyEd25519",
                "value": "GQEC/HB4sDBAVhHtUzyv4yct9ZGnudaP209QQBSTfSQ="
              },
              "voting_power": "50",
              "proposer_priority": null
            },
            {
              "address": "81D85BE9567F7069A4760C663062E66660DADF34",
              "pub_key": {
                "type": "tendermint/PubKeyEd25519",
                "value": "Lk4zm2cJO4FpzXFF9WUV9NzOLfr5jV+ps7EhwUDKlZM="
              },
              "voting_power": "50",
              "proposer_priority": null
            }
          ]
        },
        "provider": "BADFADAD0BEFEEDC0C0ADEADBEEFC0FFEEFACADE"
      },
<<<<<<< HEAD
      "now": "1970-01-01T00:23:20Z",
=======
      "testgen_block": {
        "header": {
          "validators": [
            {
              "id": "n1",
              "voting_power": 50,
              "proposer_priority": null
            },
            {
              "id": "n4",
              "voting_power": 50,
              "proposer_priority": null
            }
          ],
          "next_validators": [
            {
              "id": "n1",
              "voting_power": 50,
              "proposer_priority": null
            },
            {
              "id": "n2",
              "voting_power": 50,
              "proposer_priority": null
            },
            {
              "id": "n3",
              "voting_power": 50,
              "proposer_priority": null
            }
          ],
          "chain_id": null,
          "height": 4,
          "time": 0,
          "proposer": null
        },
        "commit": {
          "header": {
            "validators": [
              {
                "id": "n1",
                "voting_power": 50,
                "proposer_priority": null
              },
              {
                "id": "n4",
                "voting_power": 50,
                "proposer_priority": null
              }
            ],
            "next_validators": [
              {
                "id": "n1",
                "voting_power": 50,
                "proposer_priority": null
              },
              {
                "id": "n2",
                "voting_power": 50,
                "proposer_priority": null
              },
              {
                "id": "n3",
                "voting_power": 50,
                "proposer_priority": null
              }
            ],
            "chain_id": null,
            "height": 4,
            "time": 0,
            "proposer": null
          },
          "votes": [],
          "round": null
        },
        "validators": [
          {
            "id": "n1",
            "voting_power": 50,
            "proposer_priority": null
          },
          {
            "id": "n4",
            "voting_power": 50,
            "proposer_priority": null
          }
        ],
        "next_validators": [
          {
            "id": "n1",
            "voting_power": 50,
            "proposer_priority": null
          },
          {
            "id": "n2",
            "voting_power": 50,
            "proposer_priority": null
          },
          {
            "id": "n3",
            "voting_power": 50,
            "proposer_priority": null
          }
        ],
        "provider": null
      },
      "now": "1970-01-01T00:23:24Z",
>>>>>>> 729618dd
      "verdict": "INVALID"
    }
  ]
}<|MERGE_RESOLUTION|>--- conflicted
+++ resolved
@@ -14,11 +14,7 @@
         "last_commit_hash": null,
         "data_hash": null,
         "validators_hash": "5A69ACB73672274A2C020C7FAE539B2086D30F3B7E5B168A8031A21931FCA07D",
-<<<<<<< HEAD
-        "next_validators_hash": "5A69ACB73672274A2C020C7FAE539B2086D30F3B7E5B168A8031A21931FCA07D",
-=======
         "next_validators_hash": "F49C3E794533450FEA327755F5962F99C88F5545453E6D517BBDD96EA066B50C",
->>>>>>> 729618dd
         "consensus_hash": "5A69ACB73672274A2C020C7FAE539B2086D30F3B7E5B168A8031A21931FCA07D",
         "app_hash": "",
         "last_results_hash": null,
@@ -29,17 +25,10 @@
         "height": "1",
         "round": 1,
         "block_id": {
-<<<<<<< HEAD
-          "hash": "6B68DB34DEF944920D6638B3AA84FE1DF790BC8BDC5189E201F23730D5756A9D",
-          "part_set_header": {
-            "total": 1,
-            "hash": "6B68DB34DEF944920D6638B3AA84FE1DF790BC8BDC5189E201F23730D5756A9D"
-=======
           "hash": "0D038B1BA2ED7B1EF4D4E250C54D3F8D7186068658FAA53900CA83F4280B1EF2",
           "part_set_header": {
             "total": 1,
             "hash": "0D038B1BA2ED7B1EF4D4E250C54D3F8D7186068658FAA53900CA83F4280B1EF2"
->>>>>>> 729618dd
           }
         },
         "signatures": [
@@ -47,41 +36,25 @@
             "block_id_flag": 2,
             "validator_address": "0616A636E7D0579A632EC37ED3C3F2B7E8522A0A",
             "timestamp": "1970-01-01T00:00:01Z",
-<<<<<<< HEAD
-            "signature": "8rGIxi7DjBLFlHUo/lAgTpmzsnTZ8HOgnQaIoe+HEM5AmrjBaVDWVMb5/nNAnJTj4hcReCh4jviXcyRkItFJCA=="
-=======
             "signature": "XJC+kaVazdli/oMNHnFQOujOJLxFnez2DAUv5Uy+wPGeypkinrk2c79ZmlB5YHBTJaLh6yotq1XiLzy3zUAJAQ=="
->>>>>>> 729618dd
           },
           {
             "block_id_flag": 2,
             "validator_address": "6AE5C701F508EB5B63343858E068C5843F28105F",
             "timestamp": "1970-01-01T00:00:01Z",
-<<<<<<< HEAD
-            "signature": "3cXnzhzJLKeF47ulcIWjgqsv9JBf9olbAo0mcjo7Ij6TfmCpJO6SmTiacBkiznsFSOc1ZSH+cHDBKA4AT7ozAg=="
-=======
             "signature": "pj86O2mwAQcn/MggMVEK1F6yhqnaMcxqxKyZ9DgIfFVqJIgQLb5SsuqyxPcMxxRhDTjjqfkATRGIiHPEthrFCQ=="
->>>>>>> 729618dd
           },
           {
             "block_id_flag": 2,
             "validator_address": "81D85BE9567F7069A4760C663062E66660DADF34",
             "timestamp": "1970-01-01T00:00:01Z",
-<<<<<<< HEAD
-            "signature": "4O8c5hxoHR861ldolxeY9W1iXCdxYJVIf0xD3+sANSxo0ipXayv8IS7YFw1zzZvDbjRRazVzbfyBYf2jl4JeDw=="
-=======
             "signature": "QssWTiluThPYflhI3bBuoeIBXlMR39I+vJb7EvLf6FVyxp0Ih7kW26wkmqjgHf0RyDAu9sny3FBrc/WbPXhFDQ=="
->>>>>>> 729618dd
           },
           {
             "block_id_flag": 2,
             "validator_address": "C479DB6F37AB9757035CFBE10B687E27668EE7DF",
             "timestamp": "1970-01-01T00:00:01Z",
-<<<<<<< HEAD
-            "signature": "2Hel7uygQXpjYRJZiwtPLKNxT2Tg1/F5Zzs3VZpleFII9H1e5Gs02UjU0lybSXBKk/tD+NXPsdchrH/6/DmwAQ=="
-=======
             "signature": "9xg3G66gizJBzWybdYKRtyg8c52U6vKmUT9TKb5MQ5MP/6IVCbhnvUjzw4Oe5stsnHMGvsx6Q7IVS3Ma7CbBDA=="
->>>>>>> 729618dd
           }
         ]
       }
@@ -89,24 +62,6 @@
     "next_validator_set": {
       "validators": [
         {
-          "address": "0616A636E7D0579A632EC37ED3C3F2B7E8522A0A",
-          "pub_key": {
-            "type": "tendermint/PubKeyEd25519",
-            "value": "kwd8trZ8t5ASwgUbBEAnDq49nRRrrKvt2onhS4JSfQM="
-          },
-          "voting_power": "50",
-          "proposer_priority": null
-        },
-        {
-          "address": "6AE5C701F508EB5B63343858E068C5843F28105F",
-          "pub_key": {
-            "type": "tendermint/PubKeyEd25519",
-            "value": "GQEC/HB4sDBAVhHtUzyv4yct9ZGnudaP209QQBSTfSQ="
-          },
-          "voting_power": "50",
-          "proposer_priority": null
-        },
-        {
           "address": "81D85BE9567F7069A4760C663062E66660DADF34",
           "pub_key": {
             "type": "tendermint/PubKeyEd25519",
@@ -118,11 +73,7 @@
       ]
     },
     "trusting_period": "1400000000000",
-<<<<<<< HEAD
-    "now": "2020-11-05T12:11:57.160457831Z"
-=======
     "now": "2020-10-29T12:19:13.160397395Z"
->>>>>>> 729618dd
   },
   "input": [
     {
@@ -134,20 +85,11 @@
               "app": "0"
             },
             "chain_id": "test-chain",
-            "height": "2",
+            "height": "4",
             "time": "1970-01-01T00:00:00Z",
             "last_block_id": null,
             "last_commit_hash": null,
             "data_hash": null,
-<<<<<<< HEAD
-            "validators_hash": "E624CE5E2693812E58E8DBB64C7A05149A58157114D34F08CB5992FE2BECC0A7",
-            "next_validators_hash": "E3B0C44298FC1C149AFBF4C8996FB92427AE41E4649B934CA495991B7852B855",
-            "consensus_hash": "E624CE5E2693812E58E8DBB64C7A05149A58157114D34F08CB5992FE2BECC0A7",
-            "app_hash": "",
-            "last_results_hash": null,
-            "evidence_hash": null,
-            "proposer_address": "6AE5C701F508EB5B63343858E068C5843F28105F"
-=======
             "validators_hash": "AAFE392AA939DA2A051F3C57707569B1836F93ACC8F35B57BB3CDF615B649013",
             "next_validators_hash": "F6AF3B9193F2672E2E3830EC49F0D7E527291DEDA4326EDB7A6FB812BE8F3251",
             "consensus_hash": "AAFE392AA939DA2A051F3C57707569B1836F93ACC8F35B57BB3CDF615B649013",
@@ -155,23 +97,15 @@
             "last_results_hash": null,
             "evidence_hash": null,
             "proposer_address": "0616A636E7D0579A632EC37ED3C3F2B7E8522A0A"
->>>>>>> 729618dd
           },
           "commit": {
-            "height": "2",
+            "height": "4",
             "round": 1,
             "block_id": {
-<<<<<<< HEAD
-              "hash": "7716D582D8ED0A716C00C819CB834CBD516AF4FF1A5F599FA3BEEE2DA8EF1A9E",
-              "part_set_header": {
-                "total": 1,
-                "hash": "7716D582D8ED0A716C00C819CB834CBD516AF4FF1A5F599FA3BEEE2DA8EF1A9E"
-=======
               "hash": "31BC4078CA294F723855171E9871434361805CBBCC881447F9F5F4FC37C856F7",
               "part_set_header": {
                 "total": 1,
                 "hash": "31BC4078CA294F723855171E9871434361805CBBCC881447F9F5F4FC37C856F7"
->>>>>>> 729618dd
               }
             },
             "signatures": [
@@ -182,10 +116,10 @@
                 "signature": null
               },
               {
-                "block_id_flag": 2,
-                "validator_address": "81D85BE9567F7069A4760C663062E66660DADF34",
-                "timestamp": "1970-01-01T00:00:00Z",
-                "signature": "Fq9cp4RiqB2Y6m3f7BKlE7ay3v6mk3dFaG9plvCBm3WKtYxVElLecubl0K/SCcDoXwjWlZ5o3U+0HKYQCLocBg=="
+                "block_id_flag": 1,
+                "validator_address": null,
+                "timestamp": null,
+                "signature": null
               }
             ]
           }
@@ -193,9 +127,6 @@
         "validator_set": {
           "validators": [
             {
-<<<<<<< HEAD
-              "address": "6AE5C701F508EB5B63343858E068C5843F28105F",
-=======
               "address": "0616A636E7D0579A632EC37ED3C3F2B7E8522A0A",
               "pub_key": {
                 "type": "tendermint/PubKeyEd25519",
@@ -228,19 +159,18 @@
             },
             {
               "address": "81D85BE9567F7069A4760C663062E66660DADF34",
->>>>>>> 729618dd
-              "pub_key": {
-                "type": "tendermint/PubKeyEd25519",
-                "value": "GQEC/HB4sDBAVhHtUzyv4yct9ZGnudaP209QQBSTfSQ="
-              },
-              "voting_power": "50",
-              "proposer_priority": null
-            },
-            {
-              "address": "81D85BE9567F7069A4760C663062E66660DADF34",
               "pub_key": {
                 "type": "tendermint/PubKeyEd25519",
                 "value": "Lk4zm2cJO4FpzXFF9WUV9NzOLfr5jV+ps7EhwUDKlZM="
+              },
+              "voting_power": "50",
+              "proposer_priority": null
+            },
+            {
+              "address": "C479DB6F37AB9757035CFBE10B687E27668EE7DF",
+              "pub_key": {
+                "type": "tendermint/PubKeyEd25519",
+                "value": "3wf60CidQcsIO7TksXzEZsJefMUFF73k6nP1YeEo9to="
               },
               "voting_power": "50",
               "proposer_priority": null
@@ -249,9 +179,6 @@
         },
         "provider": "BADFADAD0BEFEEDC0C0ADEADBEEFC0FFEEFACADE"
       },
-<<<<<<< HEAD
-      "now": "1970-01-01T00:23:20Z",
-=======
       "testgen_block": {
         "header": {
           "validators": [
@@ -359,7 +286,6 @@
         "provider": null
       },
       "now": "1970-01-01T00:23:24Z",
->>>>>>> 729618dd
       "verdict": "INVALID"
     }
   ]
