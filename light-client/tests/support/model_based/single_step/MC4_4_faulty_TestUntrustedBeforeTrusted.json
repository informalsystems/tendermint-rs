--- conflicted
+++ resolved
@@ -14,11 +14,7 @@
         "last_commit_hash": null,
         "data_hash": null,
         "validators_hash": "5A69ACB73672274A2C020C7FAE539B2086D30F3B7E5B168A8031A21931FCA07D",
-<<<<<<< HEAD
-        "next_validators_hash": "5A69ACB73672274A2C020C7FAE539B2086D30F3B7E5B168A8031A21931FCA07D",
-=======
         "next_validators_hash": "C4DFBC98F77BE756D7EB3B475471189E82F7760DD111754AA2A25CF548AE6EF8",
->>>>>>> 7b888b33
         "consensus_hash": "5A69ACB73672274A2C020C7FAE539B2086D30F3B7E5B168A8031A21931FCA07D",
         "app_hash": "",
         "last_results_hash": null,
@@ -29,17 +25,10 @@
         "height": "1",
         "round": 1,
         "block_id": {
-<<<<<<< HEAD
-          "hash": "6B68DB34DEF944920D6638B3AA84FE1DF790BC8BDC5189E201F23730D5756A9D",
-          "parts": {
-            "total": 1,
-            "hash": "6B68DB34DEF944920D6638B3AA84FE1DF790BC8BDC5189E201F23730D5756A9D"
-=======
           "hash": "A85B7F07FE8746ABBD0F58DCAB3FF6FD9D9AA167B0BF1DA9C963B9004F37CA40",
           "part_set_header": {
             "total": 1,
             "hash": "A85B7F07FE8746ABBD0F58DCAB3FF6FD9D9AA167B0BF1DA9C963B9004F37CA40"
->>>>>>> 7b888b33
           }
         },
         "signatures": [
@@ -47,41 +36,25 @@
             "block_id_flag": 2,
             "validator_address": "0616A636E7D0579A632EC37ED3C3F2B7E8522A0A",
             "timestamp": "1970-01-01T00:00:01Z",
-<<<<<<< HEAD
-            "signature": "8rGIxi7DjBLFlHUo/lAgTpmzsnTZ8HOgnQaIoe+HEM5AmrjBaVDWVMb5/nNAnJTj4hcReCh4jviXcyRkItFJCA=="
-=======
             "signature": "jh+PtBHMF7RkPfgNfUv91C029lyCwcX2ZUFS2ZF6QJ3WbVnOrAV5a6KvGSHZwv1mdDzvacxkxyMeVO+cKXreBg=="
->>>>>>> 7b888b33
           },
           {
             "block_id_flag": 2,
             "validator_address": "6AE5C701F508EB5B63343858E068C5843F28105F",
             "timestamp": "1970-01-01T00:00:01Z",
-<<<<<<< HEAD
-            "signature": "3cXnzhzJLKeF47ulcIWjgqsv9JBf9olbAo0mcjo7Ij6TfmCpJO6SmTiacBkiznsFSOc1ZSH+cHDBKA4AT7ozAg=="
-=======
             "signature": "tC/aOP3Ombl0MO3DpMjvbf5s/CnghG9O6KKcMcuyCjx/0U/+K/5trmgSoFUU8QM9lL1FYkR3f2moX48n3yw/CA=="
->>>>>>> 7b888b33
           },
           {
             "block_id_flag": 2,
             "validator_address": "81D85BE9567F7069A4760C663062E66660DADF34",
             "timestamp": "1970-01-01T00:00:01Z",
-<<<<<<< HEAD
-            "signature": "4O8c5hxoHR861ldolxeY9W1iXCdxYJVIf0xD3+sANSxo0ipXayv8IS7YFw1zzZvDbjRRazVzbfyBYf2jl4JeDw=="
-=======
             "signature": "+OTQXTzlNtYPUk9f9yENJrTynpy3mCRHSGUHoOkAoFciWjoqkf+kkI+BiPJcci72zrXz3rcsKV82ukPdtv4YDg=="
->>>>>>> 7b888b33
           },
           {
             "block_id_flag": 2,
             "validator_address": "C479DB6F37AB9757035CFBE10B687E27668EE7DF",
             "timestamp": "1970-01-01T00:00:01Z",
-<<<<<<< HEAD
-            "signature": "2Hel7uygQXpjYRJZiwtPLKNxT2Tg1/F5Zzs3VZpleFII9H1e5Gs02UjU0lybSXBKk/tD+NXPsdchrH/6/DmwAQ=="
-=======
             "signature": "9bD1oaXHT1uSEAid7YGIgUVSRzBdgYzDJd32I7h8kUmL+Mo9sTX/cxLvPYY29PKrZ6Q/ffaDTZG3MwRWorEVAg=="
->>>>>>> 7b888b33
           }
         ]
       }
@@ -89,27 +62,6 @@
     "next_validator_set": {
       "validators": [
         {
-<<<<<<< HEAD
-          "address": "0616A636E7D0579A632EC37ED3C3F2B7E8522A0A",
-          "pub_key": {
-            "type": "tendermint/PubKeyEd25519",
-            "value": "kwd8trZ8t5ASwgUbBEAnDq49nRRrrKvt2onhS4JSfQM="
-          },
-          "voting_power": "50",
-          "proposer_priority": null
-        },
-        {
-          "address": "6AE5C701F508EB5B63343858E068C5843F28105F",
-          "pub_key": {
-            "type": "tendermint/PubKeyEd25519",
-            "value": "GQEC/HB4sDBAVhHtUzyv4yct9ZGnudaP209QQBSTfSQ="
-          },
-          "voting_power": "50",
-          "proposer_priority": null
-        },
-        {
-=======
->>>>>>> 7b888b33
           "address": "81D85BE9567F7069A4760C663062E66660DADF34",
           "pub_key": {
             "type": "tendermint/PubKeyEd25519",
@@ -130,11 +82,7 @@
       ]
     },
     "trusting_period": "1400000000000",
-<<<<<<< HEAD
-    "now": "2020-10-21T08:47:47.160327006Z"
-=======
     "now": "2020-10-21T12:41:51.160328411Z"
->>>>>>> 7b888b33
   },
   "input": [
     {
@@ -151,15 +99,9 @@
             "last_block_id": null,
             "last_commit_hash": null,
             "data_hash": null,
-<<<<<<< HEAD
-            "validators_hash": "E3B0C44298FC1C149AFBF4C8996FB92427AE41E4649B934CA495991B7852B855",
-            "next_validators_hash": "C8F8530F1A2E69409F2E0B4F86BB568695BC9790BA77EAC1505600D5506E22DA",
-            "consensus_hash": "E3B0C44298FC1C149AFBF4C8996FB92427AE41E4649B934CA495991B7852B855",
-=======
             "validators_hash": "C4DFBC98F77BE756D7EB3B475471189E82F7760DD111754AA2A25CF548AE6EF8",
             "next_validators_hash": "E3B0C44298FC1C149AFBF4C8996FB92427AE41E4649B934CA495991B7852B855",
             "consensus_hash": "C4DFBC98F77BE756D7EB3B475471189E82F7760DD111754AA2A25CF548AE6EF8",
->>>>>>> 7b888b33
             "app_hash": "",
             "last_results_hash": null,
             "evidence_hash": null,
@@ -169,27 +111,14 @@
             "height": "4",
             "round": 1,
             "block_id": {
-<<<<<<< HEAD
-              "hash": "D1E7988F2C5B176E1AE1D7CA03F17A2734B1A90B154D41D0C01FEE49BA63DBAA",
-              "parts": {
-                "total": 1,
-                "hash": "D1E7988F2C5B176E1AE1D7CA03F17A2734B1A90B154D41D0C01FEE49BA63DBAA"
-=======
               "hash": "82829B64AF204EDD51AD6F464AE51741916F6305C61770E5595A975419154493",
               "part_set_header": {
                 "total": 1,
                 "hash": "82829B64AF204EDD51AD6F464AE51741916F6305C61770E5595A975419154493"
->>>>>>> 7b888b33
               }
             },
             "signatures": [
               {
-<<<<<<< HEAD
-                "block_id_flag": 2,
-                "validator_address": "81D85BE9567F7069A4760C663062E66660DADF34",
-                "timestamp": "1970-01-01T00:00:00Z",
-                "signature": "lJ/0qcg9/3PcEtnDSR10pswu0kZjfD8GSp03Esc/O6Odg8v20ZFIZCLUEbyFays23MfMpI08bYJrF9QnKjMQAw=="
-=======
                 "block_id_flag": 1,
                 "validator_address": null,
                 "timestamp": null,
@@ -200,28 +129,11 @@
                 "validator_address": null,
                 "timestamp": null,
                 "signature": null
->>>>>>> 7b888b33
               }
             ]
           }
         },
         "validator_set": {
-<<<<<<< HEAD
-          "validators": []
-        },
-        "next_validator_set": {
-          "validators": [
-            {
-              "address": "0616A636E7D0579A632EC37ED3C3F2B7E8522A0A",
-              "pub_key": {
-                "type": "tendermint/PubKeyEd25519",
-                "value": "kwd8trZ8t5ASwgUbBEAnDq49nRRrrKvt2onhS4JSfQM="
-              },
-              "voting_power": "50",
-              "proposer_priority": null
-            }
-          ]
-=======
           "validators": [
             {
               "address": "81D85BE9567F7069A4760C663062E66660DADF34",
@@ -245,11 +157,10 @@
         },
         "next_validator_set": {
           "validators": []
->>>>>>> 7b888b33
         },
         "provider": "BADFADAD0BEFEEDC0C0ADEADBEEFC0FFEEFACADE"
       },
-      "now": "1970-01-01T00:23:24Z",
+      "now": "1970-01-01T00:23:21Z",
       "verdict": "INVALID"
     }
   ]
