--- conflicted
+++ resolved
@@ -14,11 +14,7 @@
         "last_commit_hash": null,
         "data_hash": null,
         "validators_hash": "5A69ACB73672274A2C020C7FAE539B2086D30F3B7E5B168A8031A21931FCA07D",
-<<<<<<< HEAD
-        "next_validators_hash": "F49C3E794533450FEA327755F5962F99C88F5545453E6D517BBDD96EA066B50C",
-=======
         "next_validators_hash": "010ED897B4B347175BC54ADF87D640393862FF3D5038302CD523B0E97FC20079",
->>>>>>> 7b888b33
         "consensus_hash": "5A69ACB73672274A2C020C7FAE539B2086D30F3B7E5B168A8031A21931FCA07D",
         "app_hash": "",
         "last_results_hash": null,
@@ -29,17 +25,10 @@
         "height": "1",
         "round": 1,
         "block_id": {
-<<<<<<< HEAD
-          "hash": "0D038B1BA2ED7B1EF4D4E250C54D3F8D7186068658FAA53900CA83F4280B1EF2",
-          "parts": {
-            "total": 1,
-            "hash": "0D038B1BA2ED7B1EF4D4E250C54D3F8D7186068658FAA53900CA83F4280B1EF2"
-=======
           "hash": "42C62AB26BDCD052FD7D87449C1CA700A79780D55E2FC8129614D4D2DC24CB08",
           "part_set_header": {
             "total": 1,
             "hash": "42C62AB26BDCD052FD7D87449C1CA700A79780D55E2FC8129614D4D2DC24CB08"
->>>>>>> 7b888b33
           }
         },
         "signatures": [
@@ -47,41 +36,25 @@
             "block_id_flag": 2,
             "validator_address": "0616A636E7D0579A632EC37ED3C3F2B7E8522A0A",
             "timestamp": "1970-01-01T00:00:01Z",
-<<<<<<< HEAD
-            "signature": "XJC+kaVazdli/oMNHnFQOujOJLxFnez2DAUv5Uy+wPGeypkinrk2c79ZmlB5YHBTJaLh6yotq1XiLzy3zUAJAQ=="
-=======
             "signature": "mzNheVmshOSGCNfL/NfBBpJcofUx6cqclvEMOc9rZJ6A2pOrxO8ZymXej0FvksZ5mmhfLvZ0aW+as59WMldWBw=="
->>>>>>> 7b888b33
           },
           {
             "block_id_flag": 2,
             "validator_address": "6AE5C701F508EB5B63343858E068C5843F28105F",
             "timestamp": "1970-01-01T00:00:01Z",
-<<<<<<< HEAD
-            "signature": "pj86O2mwAQcn/MggMVEK1F6yhqnaMcxqxKyZ9DgIfFVqJIgQLb5SsuqyxPcMxxRhDTjjqfkATRGIiHPEthrFCQ=="
-=======
             "signature": "KisuL/gVSTDQP1Q51uBKd8xDZM4mX+rRKIpMlkfUYF+qW4K51sPvqL/pgKSiUwBPAoGRBzwLoavPg9oiyRwPBA=="
->>>>>>> 7b888b33
           },
           {
             "block_id_flag": 2,
             "validator_address": "81D85BE9567F7069A4760C663062E66660DADF34",
             "timestamp": "1970-01-01T00:00:01Z",
-<<<<<<< HEAD
-            "signature": "QssWTiluThPYflhI3bBuoeIBXlMR39I+vJb7EvLf6FVyxp0Ih7kW26wkmqjgHf0RyDAu9sny3FBrc/WbPXhFDQ=="
-=======
             "signature": "fgq+19zjPxTp8HILDBaW8VJg+wzyVkthtmf0HJxdoaXd+uZRQ7LDS2Tn7LXMKAQ9Q0sjtZ4BA3H3sfv9wA56BA=="
->>>>>>> 7b888b33
           },
           {
             "block_id_flag": 2,
             "validator_address": "C479DB6F37AB9757035CFBE10B687E27668EE7DF",
             "timestamp": "1970-01-01T00:00:01Z",
-<<<<<<< HEAD
-            "signature": "9xg3G66gizJBzWybdYKRtyg8c52U6vKmUT9TKb5MQ5MP/6IVCbhnvUjzw4Oe5stsnHMGvsx6Q7IVS3Ma7CbBDA=="
-=======
             "signature": "Zy0rovAtLk58hTcprpXU7ikCdbky5rrQ8Y3o+/Xyo7VTt3zYiCdVsYj26agu8SR3cFkV96P2ryHF6NHWGwIJDw=="
->>>>>>> 7b888b33
           }
         ]
       }
@@ -89,9 +62,6 @@
     "next_validator_set": {
       "validators": [
         {
-<<<<<<< HEAD
-          "address": "81D85BE9567F7069A4760C663062E66660DADF34",
-=======
           "address": "0616A636E7D0579A632EC37ED3C3F2B7E8522A0A",
           "pub_key": {
             "type": "tendermint/PubKeyEd25519",
@@ -111,10 +81,9 @@
         },
         {
           "address": "C479DB6F37AB9757035CFBE10B687E27668EE7DF",
->>>>>>> 7b888b33
           "pub_key": {
             "type": "tendermint/PubKeyEd25519",
-            "value": "Lk4zm2cJO4FpzXFF9WUV9NzOLfr5jV+ps7EhwUDKlZM="
+            "value": "3wf60CidQcsIO7TksXzEZsJefMUFF73k6nP1YeEo9to="
           },
           "voting_power": "50",
           "proposer_priority": null
@@ -122,11 +91,7 @@
       ]
     },
     "trusting_period": "1400000000000",
-<<<<<<< HEAD
-    "now": "2020-10-21T08:45:28.160326992Z"
-=======
     "now": "2020-10-21T12:40:04.160328400Z"
->>>>>>> 7b888b33
   },
   "input": [
     {
@@ -143,49 +108,30 @@
             "last_block_id": null,
             "last_commit_hash": null,
             "data_hash": null,
-<<<<<<< HEAD
-            "validators_hash": "C8CFFADA9808F685C4111693E1ADFDDBBEE9B9493493BEF805419F143C5B0D0A",
-            "next_validators_hash": "F49C3E794533450FEA327755F5962F99C88F5545453E6D517BBDD96EA066B50C",
-            "consensus_hash": "C8CFFADA9808F685C4111693E1ADFDDBBEE9B9493493BEF805419F143C5B0D0A",
-=======
             "validators_hash": "75E6DD63C2DC2B58FE0ED82792EAB369C4308C7EC16B69446382CC4B41D46068",
             "next_validators_hash": "C8CFFADA9808F685C4111693E1ADFDDBBEE9B9493493BEF805419F143C5B0D0A",
             "consensus_hash": "75E6DD63C2DC2B58FE0ED82792EAB369C4308C7EC16B69446382CC4B41D46068",
->>>>>>> 7b888b33
             "app_hash": "",
             "last_results_hash": null,
             "evidence_hash": null,
-            "proposer_address": "C479DB6F37AB9757035CFBE10B687E27668EE7DF"
+            "proposer_address": "6AE5C701F508EB5B63343858E068C5843F28105F"
           },
           "commit": {
             "height": "4",
             "round": 1,
             "block_id": {
-<<<<<<< HEAD
-              "hash": "734FC4AE3FEEAD34654D611A867E3A4F2F921DD2B8F27289EFC52C90EFC2B8D8",
-              "parts": {
-                "total": 1,
-                "hash": "734FC4AE3FEEAD34654D611A867E3A4F2F921DD2B8F27289EFC52C90EFC2B8D8"
-=======
               "hash": "D0E7B0C678E290DA835BB26EE826472D66B6A306801E5FE0803C5320C554610A",
               "part_set_header": {
                 "total": 1,
                 "hash": "D0E7B0C678E290DA835BB26EE826472D66B6A306801E5FE0803C5320C554610A"
->>>>>>> 7b888b33
               }
             },
             "signatures": [
               {
                 "block_id_flag": 2,
-<<<<<<< HEAD
-                "validator_address": "C479DB6F37AB9757035CFBE10B687E27668EE7DF",
-                "timestamp": "1970-01-01T00:00:04Z",
-                "signature": "x7RNTkbf71fnTEyl7G6i8U5gi33nWZLha1nbZJjsIsbm7CCxcfsgU4uTWaHrZXCo1Ywok9zXgt0gaGOt7uR+BA=="
-=======
                 "validator_address": "6AE5C701F508EB5B63343858E068C5843F28105F",
                 "timestamp": "1970-01-01T00:00:04Z",
                 "signature": "lTGBsjVI6YwIRcxQ6Lct4Q+xrtJc9h3648c42uWe4MpSgy4rUI5g71AEpG90Tbn0PRizjKgCPhokPpQoQLiqAg=="
->>>>>>> 7b888b33
               }
             ]
           }
@@ -193,30 +139,23 @@
         "validator_set": {
           "validators": [
             {
+              "address": "6AE5C701F508EB5B63343858E068C5843F28105F",
+              "pub_key": {
+                "type": "tendermint/PubKeyEd25519",
+                "value": "GQEC/HB4sDBAVhHtUzyv4yct9ZGnudaP209QQBSTfSQ="
+              },
+              "voting_power": "50",
+              "proposer_priority": null
+            }
+          ]
+        },
+        "next_validator_set": {
+          "validators": [
+            {
               "address": "C479DB6F37AB9757035CFBE10B687E27668EE7DF",
               "pub_key": {
                 "type": "tendermint/PubKeyEd25519",
                 "value": "3wf60CidQcsIO7TksXzEZsJefMUFF73k6nP1YeEo9to="
-              },
-              "voting_power": "50",
-              "proposer_priority": null
-            }
-          ]
-        },
-        "next_validator_set": {
-          "validators": [
-            {
-<<<<<<< HEAD
-              "address": "81D85BE9567F7069A4760C663062E66660DADF34",
-              "pub_key": {
-                "type": "tendermint/PubKeyEd25519",
-                "value": "Lk4zm2cJO4FpzXFF9WUV9NzOLfr5jV+ps7EhwUDKlZM="
-=======
-              "address": "C479DB6F37AB9757035CFBE10B687E27668EE7DF",
-              "pub_key": {
-                "type": "tendermint/PubKeyEd25519",
-                "value": "3wf60CidQcsIO7TksXzEZsJefMUFF73k6nP1YeEo9to="
->>>>>>> 7b888b33
               },
               "voting_power": "50",
               "proposer_priority": null
@@ -225,11 +164,7 @@
         },
         "provider": "BADFADAD0BEFEEDC0C0ADEADBEEFC0FFEEFACADE"
       },
-<<<<<<< HEAD
-      "now": "1970-01-01T00:23:18Z",
-=======
       "now": "1970-01-01T00:00:05Z",
->>>>>>> 7b888b33
       "verdict": "NOT_ENOUGH_TRUST"
     },
     {
@@ -247,11 +182,7 @@
             "last_commit_hash": null,
             "data_hash": null,
             "validators_hash": "75E6DD63C2DC2B58FE0ED82792EAB369C4308C7EC16B69446382CC4B41D46068",
-<<<<<<< HEAD
-            "next_validators_hash": "C8CFFADA9808F685C4111693E1ADFDDBBEE9B9493493BEF805419F143C5B0D0A",
-=======
             "next_validators_hash": "75E6DD63C2DC2B58FE0ED82792EAB369C4308C7EC16B69446382CC4B41D46068",
->>>>>>> 7b888b33
             "consensus_hash": "75E6DD63C2DC2B58FE0ED82792EAB369C4308C7EC16B69446382CC4B41D46068",
             "app_hash": "",
             "last_results_hash": null,
@@ -262,17 +193,10 @@
             "height": "3",
             "round": 1,
             "block_id": {
-<<<<<<< HEAD
-              "hash": "E60D3DC5A38CE0773BF911BE62514F5FE6C12FA574F0571965E8EDE2D8899C01",
-              "parts": {
-                "total": 1,
-                "hash": "E60D3DC5A38CE0773BF911BE62514F5FE6C12FA574F0571965E8EDE2D8899C01"
-=======
               "hash": "AAB1B09D5FADAAE7CDF3451961A63F810DB73BF3214A7B74DBA36C52EDF1A793",
               "part_set_header": {
                 "total": 1,
                 "hash": "AAB1B09D5FADAAE7CDF3451961A63F810DB73BF3214A7B74DBA36C52EDF1A793"
->>>>>>> 7b888b33
               }
             },
             "signatures": [
@@ -280,11 +204,7 @@
                 "block_id_flag": 2,
                 "validator_address": "6AE5C701F508EB5B63343858E068C5843F28105F",
                 "timestamp": "1970-01-01T00:00:03Z",
-<<<<<<< HEAD
-                "signature": "L5MQUXKrrRk9I/wnx3Pai49qFdzSkkYRzM9eO7gOI5ofG2LaJoDMttkCKp2kp9/3koSWssnX+/Uuvy62XU/hCA=="
-=======
                 "signature": "xn0eSsHYIsqUbmfAiJq1R0hqZbfuIjs5Na1c88EC1iPTuQAesKg9I7nXG4pk8d6U5fU4GysNLk5I4f7aoefOBA=="
->>>>>>> 7b888b33
               }
             ]
           }
@@ -305,17 +225,10 @@
         "next_validator_set": {
           "validators": [
             {
-<<<<<<< HEAD
-              "address": "C479DB6F37AB9757035CFBE10B687E27668EE7DF",
-              "pub_key": {
-                "type": "tendermint/PubKeyEd25519",
-                "value": "3wf60CidQcsIO7TksXzEZsJefMUFF73k6nP1YeEo9to="
-=======
               "address": "6AE5C701F508EB5B63343858E068C5843F28105F",
               "pub_key": {
                 "type": "tendermint/PubKeyEd25519",
                 "value": "GQEC/HB4sDBAVhHtUzyv4yct9ZGnudaP209QQBSTfSQ="
->>>>>>> 7b888b33
               },
               "voting_power": "50",
               "proposer_priority": null
@@ -324,11 +237,7 @@
         },
         "provider": "BADFADAD0BEFEEDC0C0ADEADBEEFC0FFEEFACADE"
       },
-<<<<<<< HEAD
-      "now": "1970-01-01T00:23:18Z",
-=======
       "now": "1970-01-01T00:23:20Z",
->>>>>>> 7b888b33
       "verdict": "NOT_ENOUGH_TRUST"
     },
     {
@@ -345,56 +254,30 @@
             "last_block_id": null,
             "last_commit_hash": null,
             "data_hash": null,
-<<<<<<< HEAD
-            "validators_hash": "F49C3E794533450FEA327755F5962F99C88F5545453E6D517BBDD96EA066B50C",
-            "next_validators_hash": "75E6DD63C2DC2B58FE0ED82792EAB369C4308C7EC16B69446382CC4B41D46068",
-            "consensus_hash": "F49C3E794533450FEA327755F5962F99C88F5545453E6D517BBDD96EA066B50C",
-=======
             "validators_hash": "C8CFFADA9808F685C4111693E1ADFDDBBEE9B9493493BEF805419F143C5B0D0A",
             "next_validators_hash": "F49C3E794533450FEA327755F5962F99C88F5545453E6D517BBDD96EA066B50C",
             "consensus_hash": "C8CFFADA9808F685C4111693E1ADFDDBBEE9B9493493BEF805419F143C5B0D0A",
->>>>>>> 7b888b33
             "app_hash": "",
             "last_results_hash": null,
             "evidence_hash": null,
-            "proposer_address": "81D85BE9567F7069A4760C663062E66660DADF34"
+            "proposer_address": "C479DB6F37AB9757035CFBE10B687E27668EE7DF"
           },
           "commit": {
             "height": "2",
             "round": 1,
             "block_id": {
-<<<<<<< HEAD
-              "hash": "2EA87BC69EB6739C5A1E06BCA5E7C9B8A5C163EB1ECF01EDD1A4A9B167C313C5",
-              "parts": {
-                "total": 1,
-                "hash": "2EA87BC69EB6739C5A1E06BCA5E7C9B8A5C163EB1ECF01EDD1A4A9B167C313C5"
-=======
               "hash": "872C1AB1DE37464802C172ECAB6D9956CA0F64E3B8655CCC1560CD1BB5F8C163",
               "part_set_header": {
                 "total": 1,
                 "hash": "872C1AB1DE37464802C172ECAB6D9956CA0F64E3B8655CCC1560CD1BB5F8C163"
->>>>>>> 7b888b33
               }
             },
             "signatures": [
               {
-<<<<<<< HEAD
-                "block_id_flag": 2,
-                "validator_address": "0616A636E7D0579A632EC37ED3C3F2B7E8522A0A",
-                "timestamp": "1970-01-01T00:00:02Z",
-                "signature": "bSYYr6R4pu+tcq8ji6Jnnf5EkMPcCImyROgN16KNQxzvw82fLVQ2C+E3Ry9vEV86G0fQBaxL6SFd8xers7zzDw=="
-              },
-              {
-                "block_id_flag": 2,
-                "validator_address": "81D85BE9567F7069A4760C663062E66660DADF34",
-                "timestamp": "1970-01-01T00:00:02Z",
-                "signature": "jlxTNsZ8h1uyVjWndZrvBAZpAonQhfSoC/MZSwWb0tIgpJ4/YlqUQZoRnr+QsV5btJfpDeknFD++5LAjUcsrDg=="
-=======
                 "block_id_flag": 1,
                 "validator_address": null,
                 "timestamp": null,
                 "signature": null
->>>>>>> 7b888b33
               }
             ]
           }
@@ -402,30 +285,23 @@
         "validator_set": {
           "validators": [
             {
+              "address": "C479DB6F37AB9757035CFBE10B687E27668EE7DF",
+              "pub_key": {
+                "type": "tendermint/PubKeyEd25519",
+                "value": "3wf60CidQcsIO7TksXzEZsJefMUFF73k6nP1YeEo9to="
+              },
+              "voting_power": "50",
+              "proposer_priority": null
+            }
+          ]
+        },
+        "next_validator_set": {
+          "validators": [
+            {
               "address": "81D85BE9567F7069A4760C663062E66660DADF34",
               "pub_key": {
                 "type": "tendermint/PubKeyEd25519",
                 "value": "Lk4zm2cJO4FpzXFF9WUV9NzOLfr5jV+ps7EhwUDKlZM="
-              },
-              "voting_power": "50",
-              "proposer_priority": null
-            }
-          ]
-        },
-        "next_validator_set": {
-          "validators": [
-            {
-<<<<<<< HEAD
-              "address": "6AE5C701F508EB5B63343858E068C5843F28105F",
-              "pub_key": {
-                "type": "tendermint/PubKeyEd25519",
-                "value": "GQEC/HB4sDBAVhHtUzyv4yct9ZGnudaP209QQBSTfSQ="
-=======
-              "address": "81D85BE9567F7069A4760C663062E66660DADF34",
-              "pub_key": {
-                "type": "tendermint/PubKeyEd25519",
-                "value": "Lk4zm2cJO4FpzXFF9WUV9NzOLfr5jV+ps7EhwUDKlZM="
->>>>>>> 7b888b33
               },
               "voting_power": "50",
               "proposer_priority": null
