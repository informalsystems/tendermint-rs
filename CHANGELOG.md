## Unreleased

<<<<<<< HEAD
### BREAKING CHANGES

- `[tendermint-rpc, tendermint-light-client]` Upgrade Tokio to version 0.3.0 ([#683])
  - Upgrade `hyper` to `v0.14-dev`
  - Upgrade `async-tungstenite` to `v0.10`
  
[#683]: https://github.com/informalsystems/tendermint-rs/issues/683
=======
### IMPROVEMENTS:

- `[light-client]` Only require Tokio when `rpc-client` feature is enabled ([#425])

[#425]: https://github.com/informalsystems/tendermint-rs/issues/425
>>>>>>> 62406f65

## v0.17.0-rc3

*Nov 18, 2020*

This release candidate focuses primarily on small but important fixes to our
serialization infrastructure.

### BREAKING CHANGES:

- `[tendermint-proto]` The `DomainType` trait has now been renamed to
  `Protobuf` to clarify its purpose throughout the codebase. ([#672])

### BUG FIXES:

- `[tendermint]` (Since v0.17.0-rc2) Fix abci::Data serialization to base64-encoded string. ([#667])
- `[tendermint]` (Since v0.17.0-rc2) Simplify abci::Log serialization ([#667])
- `[tendermint]` (Since v0.17.0-rc2) consensus::State backwards compatibility for deserialization ([#679])

### IMPROVEMENTS:

- `[rpc]` A new RPC probe (in the `rpc-probe` directory) has been added to
  facilitate quick, pre-scripted interactions with a Tendermint node (via its
  WebSocket endpoint). This aims to help improve testing and compatibility
  between Tendermint in Go and Rust. ([#653])

[#653]: https://github.com/informalsystems/tendermint-rs/pull/653
[#667]: https://github.com/informalsystems/tendermint-rs/issues/667
[#672]: https://github.com/informalsystems/tendermint-rs/pull/672
[#679]: https://github.com/informalsystems/tendermint-rs/issues/679

## v0.17.0-rc2

*Nov 11, 2020*

The primary focal points for this release are supporting [ibc-rs] and 
increasing compatibility with
[Tendermint v0.34.0](https://github.com/tendermint/tendermint/blob/master/UPGRADING.md#v0340).

We are also progressively refactoring the codebase to facilitate a clearer 
separation between our domain types (where we want to ensure correctness of the
data structures) and our serialization types. See [#654] for the ongoing work
on this front.

**NB**: more breaking changes are anticipated for the v0.17.0-rc3 release in
terms of our data structures and serialization approach. We would generally
recommend waiting until v0.17.0-rc3 to upgrade.

### BREAKING CHANGES:

- `[tendermint]` Direct serialization capabilities have been removed from the
  domain types. They are temporarily available in the `protos` crate. **NB:
  this is unstable and is planned to change again in v0.17.0-rc3**. ([#639])
- `[tendermint]` Work has started on making it compulsory to construct domain
  types by way of their constructors to ensure validity. This work is scheduled
  for completion in v0.17.0-rc3. ([#639])

### BUG FIXES:

- `[light-client]` Fix bug where a commit with only absent signatures would be
  deemed valid instead of invalid ([#650])
- `[light-client]` Revert a change introduced in [#652] that would enable DoS attacks,
  where full nodes could spam the light client with massive commits (eg. 10k validators).
- `[tendermint]` (Since v0.17.0-rc1) CanonicalBlockId is now correctly decoded to `None`
  in `CanonicalVote` and `CanonicalProposal` when its hash is empty.
- `[tendermint]` (Since v0.17.0-rc1) Time serialization fix (part of [#665])
- `[tendermint-proto]` (Since v0.17.0-rc1) Timestamp serialization fix (part of [#665])

### FEATURES:

- `[tendermint/proto-compiler]` Protobuf structs generator now also accepts commit IDs from the Tendermint Go repository ([#660])


[#650]: https://github.com/informalsystems/tendermint-rs/issues/650
[#652]: https://github.com/informalsystems/tendermint-rs/pulls/652
[#639]: https://github.com/informalsystems/tendermint-rs/pull/639
[#654]: https://github.com/informalsystems/tendermint-rs/issues/654
[#660]: https://github.com/informalsystems/tendermint-rs/issues/660
[#663]: https://github.com/informalsystems/tendermint-rs/issues/663
[#665]: https://github.com/informalsystems/tendermint-rs/issues/665
[ibc-rs]: https://github.com/informalsystems/ibc-rs/

## v0.17.0-rc1

*Oct 15, 2020*

This release is primarily about upgrading for compatibility with 
[Tendermint Core
v0.34](https://github.com/tendermint/tendermint/blob/master/UPGRADING.md#v0340)
and the [Cosmos Stargate release](https://stargate.cosmos.network/). 
The heart of that work was replacing amino serialization with Protocol Buffers - 
see the new [proto crate](./proto) for all protobuf files and generated types. 
The protobuf files were duplicated from [Tendermint
Core](https://github.com/tendermint/tendermint/tree/v0.34.0-rc5/proto/tendermint).

To improve developer ergonomics and reduce future impact on the codebase from
serialization, the generated protobuf types are not used directly in public
APIs; rather, we introduce the notion of `DomainTypes` for each type to be used
in Rust APIs, and implement conversions to and from the
corresponding generated protobuf type for binary serialization.

Other improvements in this release include a new and improved WebSocket client,
a new light-client initialization API,
and the introduction of Model Based Testing for the light client, which allows
us to automatically generate complex tests for the light client based on a
formal model of the protocol in TLA+.

Since this is a pretty big release with many breaking changes, we currently aim
to ship additional release candidates where the focus will be on additional
testing and greater compatibility with dependent projects.

### BREAKING CHANGES:

- `[rpc]` The RPC client interface has been refactored. The
  `Client` struct is now `HttpClient` and is enabled with the `http-client`
  feature. It provides all RPC endpoints except the subscription related ones.
- `[rpc]` The EventListener was replaced with a new and improved
  WebSocketClient for more robust event subscriptions. It can be enabled with the
  `websocket-client` feature. Subscriptions are exposed using unbounded
  channels. ([#516])
  
- `[tendermint]` Removed all trace of Amino, including `amino_types` modules. 
   All types are now `DomainType`s implementing Protobuf-encoding using Prost. 
   ([#504], [#535], [#536], [#585])

- `[tendermint]` Protocol breaking changes for compatibility with Tendermint Core v0.34 (and the Cosmos Stargate release) ([#305]):
    - Validators are now sorted by voting power (descending) 
    and address (ascending). ([#506])
    - Remove PubKey field from DuplicateVoteEvidence ([#502])
    - Fix hash of empty Merkle tree to comply with RFC6962 ([#498])
    - All binary encoding is done via protobuf3 instead of amino 
   ([#504], [#535], [#536], [#585])
    - Various updates to JSON encoding ([#505])

### FEATURES:

- `[light-client]` Introduce builder API for light client initialization
  ([#583])
- `[rpc]` The subscription client interface provides a structured `Query`
  mechanism to help ensure compile-time validity of subscription queries. ([#584])
- `[rpc]` Support unsubscribing from events ([#516])
  mechanism to help ensure compile-time validity of subscription queries. ([#584])
- `[spec]` TLA+ for the Tendermint consensus algorithm including proof
  forks can only be caused by +1/3 Byzantine validators
  committing equivocation or amnesia attacks. ([#496])
- `[spec]` English spec of light client attacks and evidence required to
  correctly handle them ([#526])
- `[tendermint]` Implement `fmt::UpperHex` for `Transaction` ([#613])
- `[testgen]` Various features and improvements to support model-based testing with 
    the [Apalache model checker] ([#414])

### IMPROVEMENTS:

- [`light-client]` Start using model-based testing to test Light Client
  executions against traces emitted from the TLA+ model ([#414])
- `[rpc]` A `WebSocketClient` is now provided to facilitate event
  subscription for a limited range of RPC events over a WebSocket connection.
  See the [Tendermint `/subscribe` endpoint's](https://docs.tendermint.com/master/rpc/#/Websocket/subscribe)
  and the `tendermint-rpc` crate's docs for more details.
  To access this struct you need to enable both the `client`, `subscription`
  and `transport_websocket` features when using the `tendermint-rpc` crate.
  ([#516])
- `[rpc]` The subscription client interface provides a structured `Query`
  mechanism to help ensure compile-time validity of subscription queries.
  See the crate docs and [#584] for details.
- `[rpc]` The RPC request and response types' fields are now all publicly
  accessible ([#636]).

- `[tendermint | rpc | light-client]` Crates now compile to WASM on the `wasm32-unknown-unknown` and `wasm32-wasi` targets ([#463])
- Dependency updates: 
    - Update sled to 0.34 ([#490])
    - Update k256 to v0.5 ([#578])
    - Remove tai64 crate  ([#603])

### BUG FIXES:

- `[rpc]` Correctly handles control and keep-alive messages ([#516], [#590])
- `[rpc]` More robust handling of concurrency issues ([#311], [#313])



[#305]: https://github.com/informalsystems/tendermint-rs/issues/305
[#311]: https://github.com/informalsystems/tendermint-rs/issues/311
[#313]: https://github.com/informalsystems/tendermint-rs/issues/313
[#414]: https://github.com/informalsystems/tendermint-rs/issues/414
[#524]: https://github.com/informalsystems/tendermint-rs/issues/524
[#526]: https://github.com/informalsystems/tendermint-rs/issues/526
[#498]: https://github.com/informalsystems/tendermint-rs/issues/498
[#463]: https://github.com/informalsystems/tendermint-rs/issues/463
[#496]: https://github.com/informalsystems/tendermint-rs/issues/496
[#502]: https://github.com/informalsystems/tendermint-rs/issues/502
[#504]: https://github.com/informalsystems/tendermint-rs/issues/504
[#505]: https://github.com/informalsystems/tendermint-rs/issues/505
[#506]: https://github.com/informalsystems/tendermint-rs/issues/506
[#516]: https://github.com/informalsystems/tendermint-rs/pull/516
[#535]: https://github.com/informalsystems/tendermint-rs/issues/535
[#536]: https://github.com/informalsystems/tendermint-rs/issues/536
[#547]: https://github.com/informalsystems/tendermint-rs/issues/547
[#578]: https://github.com/informalsystems/tendermint-rs/pull/578
[#583]: https://github.com/informalsystems/tendermint-rs/pull/583
[#584]: https://github.com/informalsystems/tendermint-rs/pull/584
[#585]: https://github.com/informalsystems/tendermint-rs/issues/585
[#590]: https://github.com/informalsystems/tendermint-rs/issues/590
[#603]: https://github.com/informalsystems/tendermint-rs/pull/603
[#636]: https://github.com/informalsystems/tendermint-rs/pull/636

## v0.16.0

*Aug 31, 2020*

This release is the first release of the [testgen][testgen-dir] utility, 
a generator for Tendermint types for unit and integration tests and for model-based testing. 
It is a utility for producing tendermint datastructures from minimal input, targeted for testing.

The release also contains various Rust API-breaking changes. It remains compatible with v0.33 of Tendermint Core.

 ⚠️ ️Deprecation warning ⚠️ : The `lite` module was removed. Please take a look at the [light-client][light-client-dir] crate.

### BREAKING CHANGES:

- [repo] CHANGES.md renamed to CHANGELOG.md
- [tendermint] Eliminate use of `signatory` wrapper crate in favour of underlying `ed25519-dalek` and `k256` crates. `ed25519-dalek` is now v1.0 and `k256` provides a pure Rust implementation of secp256k1 rather than wrapping the C library ([#522])
- [tendermint] Remove `lite` and `lite_impl` modules. See the new `light-client`
  crate ([#500])

### FEATURES:

- [tendermint/proto] A tendermint-proto crate was created that contains the Rust structs for protobuf,
preparing for compatibility with Tendermint Core v0.34 ([#508])
- [tendermint/proto-compiler] A tendermint-proto-compiler crate was created that generates the tendermint-proto structs from the Tendermint Core Protobuf definitions.
- [testgen] Introduce the `testgen` crate for generating Tendermint types from
  minimal input ([#468])

### IMPROVEMENTS:

- [light-client] Use the `testgen` for generating tests
- [light-client] Use primary error as context of `NoWitnessLeft` error ([#477])
- [repo] Various improvements to documentation and crate structure
- [repo] Add CONTRIBUTING.md document ([#470])
- [specs] Updates to fork detection English spec for evidence handling in
  Tendermint and IBC ([#479])
- [specs] Model checking results and updates for the fast sync TLA+ spec ([#466])

### BUG FIXES:

- [light-client] Fix to reject headers from the future ([#474])

[light-client-dir]: https://github.com/informalsystems/tendermint-rs/tree/master/light-client
[testgen-dir]: https://github.com/informalsystems/tendermint-rs/tree/master/testgen

[#466]: https://github.com/informalsystems/tendermint-rs/pull/466
[#468]: https://github.com/informalsystems/tendermint-rs/pull/468
[#470]: https://github.com/informalsystems/tendermint-rs/pull/470
[#474]: https://github.com/informalsystems/tendermint-rs/pull/474
[#477]: https://github.com/informalsystems/tendermint-rs/pull/477
[#479]: https://github.com/informalsystems/tendermint-rs/pull/479
[#500]: https://github.com/informalsystems/tendermint-rs/pull/500
[#508]: https://github.com/informalsystems/tendermint-rs/pull/508
[#522]: https://github.com/informalsystems/tendermint-rs/pull/522

## v0.15.0

*July 17, 2020*

This release is the first official release of the revamped [light-client][light-client-dir] library and the [light-node][light-node-dir] command-line interface.
Together they provide a complete Tendermint light client implementation that performs squential and skipping verification
and attempts to detect forks across its peers. Complete TLA+ specifications for light client verification are included,
along with work-in-progress specs for fork detection. The implementation is compatible with v0.33 of Tendermint Core.

Note that both the [light-client][light-client-dir]  and [light-node][light-node-dir] crates are to be considered experimental software that will still undergo a 
lot of improvements and iterations. The goal of releasing an early version of our Light Client is to make it accessible, to get people use it, and to receive feedback.

An overview of the current design of the light client is provided in [ADR-006]
and [ADR-007].


 ⚠️ ️Deprecation warning ⚠️ : This might be the last release containing the [lite][lite-dir] module. Please take a look at the [light-client][light-client-dir] crate.

### BREAKING CHANGES:

- [repo] make secp256k1 dependency optional ([#441])

### FEATURES:

- [light-client] Rewrite and expansion of `lite`, the prior light client
  verification module, into a new fully-featured `light-client` crate. The crate provides a db, 
  functions for complete light client verification, peer management, fork detection, and evidence reporting,
  along with extensive testing. Components are composed via a `Supervisor`, which is run in its own thread, 
  and exposes a Handle trait to broker access to underlying state and
  functionality. See the [light-client][light-client-dir] crate for details.
- [light-node] New binary crate with CLI for running the light client as a daemon,
  complete with an rpc server for querying the latest state of the light node
  while it syncs with the blockchain. See the [light-node][light-node-dir] crate
  for details.

### BUG FIXES:

- [tendermint/validator] Sort validators by address on deserialization ([#410])
- [tendermint/validator] Fix deserializing Update struct when power field is 0
  ([#451])
- [tendermint/abci] Fix DeliverTx response deserialization issues with
  gasWanted, gasUsed, and data fields ([#432])
- [tendermint/lite_impl] Fix header.hash for height 1 ([#438])

[#410]: https://github.com/informalsystems/tendermint-rs/pull/410
[#432]: https://github.com/informalsystems/tendermint-rs/pull/432
[#438]: https://github.com/informalsystems/tendermint-rs/pull/438
[#441]: https://github.com/informalsystems/tendermint-rs/pull/441
[#451]: https://github.com/informalsystems/tendermint-rs/pull/451

[ADR-006]: https://github.com/informalsystems/tendermint-rs/blob/master/docs/architecture/adr-006-light-client-refactor.md
[ADR-007]: https://github.com/informalsystems/tendermint-rs/blob/master/docs/architecture/adr-007-light-client-supervisor-ergonomics.md

[lite-dir]: ./tendermint/src/lite
[light-client-dir]: ./light-client
[light-node-dir]: ./light-node/

## [0.14.1] (2020-06-23)

- Update `prost-amino`/`prost-amino-derive` to v0.6 ([#367])

[#367]: https://github.com/informalsystems/tendermint-rs/issues/367
[0.14.1]: https://github.com/informalsystems/tendermint-rs/pull/368

## [0.14.0] (2020-06-19)

This release mainly targets compatibility with Tendermint [v0.33.x] but contains a lot of smaller improvements regarding testing and (de)serialization.
Also noteworthy is that the rpc module was broken out into a separate crate ([tendermint-rpc]).

⚠️ ️Deprecation warning ⚠️ : This might be that last release containing the [lite] module.
It will be replaced with the [light-client][light-client-dir] crate (soon).

CommitSig:
- Refactored CommitSig into a more Rust-friendly enum. ([#247])
- Added CommitSig compatibility code to Absent vote ([#260])
- Added CommitSig timestamp zero-check compatibility code ([#259])

Testing:
- Configure integration test against latest tendermint-go to continue on error ([#304])
- Add integration test to track tendermint-go v0.33.5 ([#304])
- Remove test for hard-coded version in `abci_info` ([#304])

Serialization:
- Refactor serializers library to use modules, give a nicer annotation to structs and separated into its own folder. ([#247])
- Added nullable Vec<u8> serialization ([#247])
- Moved/created tests for serialization in the same library and locked library to local crate ([#263])
- Made serialization tests symmetric ([#261])

RPC:
- Tendermint-Go v0.33 compatibility ([#184])
  - `abci_info`, `abci_query`, `block_results`, `genesis` structs
  - serialization/deserialization fixes
  - Updated/fixed integration tests
- Move into its own crate ([#338])
  - Feature guard `rpc::client` (makes networking an optional dependency) ([#343])

CI:
- Moved to GitHub Actions ([#120])
- Updated crates.io badges ([#120])
- Enabled integration tests in CI with Tendermint-Go node service ([#120])
- Exclude changes in docs folder to trigger CI execution ([#309])

[#120]: https://github.com/informalsystems/tendermint-rs/issues/120
[#184]: https://github.com/informalsystems/tendermint-rs/issues/184
[#247]: https://github.com/informalsystems/tendermint-rs/issues/247
[#259]: https://github.com/informalsystems/tendermint-rs/issues/259
[#260]: https://github.com/informalsystems/tendermint-rs/issues/260
[#261]: https://github.com/informalsystems/tendermint-rs/issues/261
[#263]: https://github.com/informalsystems/tendermint-rs/issues/263
[#304]: https://github.com/informalsystems/tendermint-rs/issues/304
[#309]: https://github.com/informalsystems/tendermint-rs/issues/309
[#338]: https://github.com/informalsystems/tendermint-rs/pull/338
[#343]: https://github.com/informalsystems/tendermint-rs/pull/343

[0.14.0]: https://github.com/informalsystems/tendermint-rs/pull/347
[v0.33.x]: https://github.com/tendermint/tendermint/blob/v0.33.5/CHANGELOG.md#v0335
[tendermint-rpc]: https://github.com/informalsystems/tendermint-rs/tree/master/rpc#tendermint-rpc
[lite]: https://github.com/informalsystems/tendermint-rs/tree/master/tendermint/src/lite
[light-client-dir]: https://github.com/informalsystems/tendermint-rs/tree/master/light-client

## [0.13.0] (2020-04-20)

Dependencies:

- Update `signatory` requirement to v0.19 ([#227])

[0.13.0]: https://github.com/informalsystems/tendermint-rs/pull/228
[#227]: https://github.com/informalsystems/tendermint-rs/pull/227

## [0.12.0] (2020-04-17)

Dependencies
- Update to bytes `0.5` and amino_rs `0.5`.
- Tokens for amino_rs are now fully non-conflicting with prost. Allowing both to be used together
- Made RPC type values optional for full compatibility with tendermint-go@v0.32: `abci_info`, `abci_query` [#120]
- JSON ID is JSON specification compatible and accepts int, string or null - [#88]

## [0.11.0] (2019-12-11)

This is the first release since this repository was split off
from the [KMS](https://github.com/tendermint/kms) repo a few months
ago and contains more than the usual number of changes.
As the new repository matures we will be working towards a more robust
release cycle.

This release also contains a first draft of the Tendermint Light Client :).

The changes are organized in sections for better readability.

Organizational Changes:

- Reorganized the crate into a workspace with a `tendermint` crate ([#30])
- Remove all optional compilation ([#16])
- Started using CircleCI for continuous integration ([#15])
- Fix clippy lints ([#40], [#55])

RPC Changes:

- Fix `/commit` endpoint to actually include the commit data ([#42])
- Use async/await for the rpc client ([#85])

Type Changes:

- Add `Default` trait impls and some other utilities to data types ([#64])
- Fix transaction hash length to be 32-bytes ([#14])
- Rename `LastCommit` to `Commit` ([#42])
- Fix genesis file to include `validators` field ([#65])
- Change `max_gas` from `u64` to `i64` ([#61])
- Allow `Height` to be `0` ([#77])

ABCI Changes:

- Include `AbciQuery` in the `Method` enum ([#AbciQueryMethodEnum])
- Fix deserializing ABCI Code field ([#13])
- Fix ABCI data field to allow lower case hex encodings ([#17])
- Fix `/abci_query` endpoint to take input `data` as hex and return `key`
  and `value` in the response as base64 ([#77])

Light Client:

- Introduce validator `Set` type and compute Merkle root ([#6])
- First draft implementation of logic for the light client ([#31, #36])

- Dependency Changes:

- Remove `secret_connection` and `ring` as dependencies (moved to KMS repo)
  ([#60])
- `tai64` from `2` to `3` ([#22])
- `zeroize` from `0.9` to `1.1` ([#74, #89])
- `hyper` from `0.10` to `0.13` ([#85])
- `signatory` from `0.12` to `0.17` ([#89])
- `subtle-encoding` from `0.3` to `0.5` ([#47])
- `uuid` from `0.7` to `0.8` ([#91])
- replace `rand_os` with `getrandom` ([#90])

## [0.10.0] (2019-07-30)

This release is tested against [tendermint v0.31] and known to be compatible
with [tendermint v0.32] aside from one known issue impacting RPC ([#286]).

- Fix inclusive range incompatibility affecting Rust nightly ([#326])
- Derive Eq/Ord for (transitive) status types ([#324])
- Add `TendermintConfig::load_node_key` ([#315])
- Add `TendermintConfig::load_genesis_file` ([#312])
- Add `TendermintConfig` and `Error(Kind)` types ([#298])
- Support `/abci_query` RPC endpoint ([#296])
- Implement the Tendermint (RFC6962) Merkle tree ([#292])
- Support `account::Id` generation from ed25519 pubkeys ([#291])

## [0.9.0] (2019-06-24)

This release is compatible with [tendermint v0.31]

- Reject low order points in Secret Connection handshake ([#279])
- Add `RemoteErrorCode` enum ([#272])
- Add `msg_type()` accessor for signature types ([#271])

## [0.8.0] (2019-06-20)

This release is compatible with [tendermint v0.31]

- `/block_results` RPC endpoint and related types ([#267], [#268])
- Upgrade to Signatory v0.12 ([#259])

## [0.7.0] (2019-04-24)

This release is compatible with [tendermint v0.31]

- Initial JSONRPC over HTTP client + `/broadcast_tx_*` endpoints ([#243])
- Initial RPC support ([#235])
- Disallow a block height of 0 ([#234])

## [0.6.0] (2019-04-16)

This release is compatible with [tendermint v0.31]

- Add `tendermint::Address`, `tendermint::account::Id`, `tendermint::Moniker`,
  and improve `serde` serializer support ([#228]).

## [0.5.0] (2019-03-13)

This release is compatible with [tendermint v0.30]

- Rename `SecretConnectionKey` to `secret_connection::PublicKey`, add
  `secret_connection::PeerId` ([#219])
- Move `ConsensusState` under `chain::state` ([#205])

## 0.4.0 (N/A)

- Skipped to synchronize versions with `tmkms`

## 0.3.0 (2019-03-05)

- Support for secp256k1 keys ([#181])

## 0.2.0 (2019-01-23)

This release is compatible with [tendermint v0.29]

- Update to x25519-dalek v0.4.4 (#158)
- Consistent ordering of `BlockID` and `Timestamps` in vote and proposal messages (#159)
- Remove `PoisonPillMsg` previously used to shut-down the kms (#162)

## 0.1.5 (2019-01-18)

This release is compatible with [tendermint v0.28]

- Split `PubKeyMsg` into `PubKeyRequest` and `PubKeyResponse` (#141)
- Migrate to Rust 2018 edition (#138)

## 0.1.4 (2018-12-02)

- Allow empty BlockIds in validation method (#131)

## 0.1.3 (2018-12-01)

- Prefix bech32 encoding of consensus keys with amino prefix (#128)

## 0.1.2 (2018-11-27)

- Update to subtle-encoding v0.3 (#124)
- Introduce same validation logic as Tendermint (#110)
- Remove heartbeat (#105)

## 0.1.1 (2018-11-20)

- Minor clarifications/fixes (#103)

## 0.1.0 (2018-11-13)

- Initial release

[0.10.0]: https://github.com/tendermint/kms/pull/328
[tendermint v0.32]: https://github.com/tendermint/tendermint/blob/master/CHANGELOG.md#v0320
[#326]: https://github.com/tendermint/kms/pull/326
[#324]: https://github.com/tendermint/kms/pull/324
[#315]: https://github.com/tendermint/kms/pull/315
[#312]: https://github.com/tendermint/kms/pull/312
[#298]: https://github.com/tendermint/kms/pull/298
[#296]: https://github.com/tendermint/kms/pull/296
[#292]: https://github.com/tendermint/kms/pull/292
[#291]: https://github.com/tendermint/kms/pull/291
[#286]: https://github.com/tendermint/kms/pull/286
[0.9.0]: https://github.com/tendermint/kms/pull/280
[#279]: https://github.com/tendermint/kms/pull/279
[#272]: https://github.com/tendermint/kms/pull/272
[#271]: https://github.com/tendermint/kms/pull/271
[0.8.0]: https://github.com/tendermint/kms/pull/269
[#268]: https://github.com/tendermint/kms/pull/268
[#267]: https://github.com/tendermint/kms/pull/267
[#259]: https://github.com/tendermint/kms/pull/259
[0.7.0]: https://github.com/tendermint/kms/pull/247
[#243]: https://github.com/tendermint/kms/pull/243
[#235]: https://github.com/tendermint/kms/pull/235
[#234]: https://github.com/tendermint/kms/pull/234
[0.6.0]: https://github.com/tendermint/kms/pull/229
[tendermint v0.31]: https://github.com/tendermint/tendermint/blob/master/CHANGELOG.md#v0310
[#228]: https://github.com/tendermint/kms/pull/228
[0.5.0]: https://github.com/tendermint/kms/pull/220
[tendermint v0.30]: https://github.com/tendermint/tendermint/blob/master/CHANGELOG.md#v0300
[#219]: https://github.com/tendermint/kms/pull/219
[#205]: https://github.com/tendermint/kms/pull/219
[#181]: https://github.com/tendermint/kms/pull/181
[tendermint v0.29]: https://github.com/tendermint/tendermint/blob/master/CHANGELOG.md#v0290
[tendermint v0.28]: https://github.com/tendermint/tendermint/blob/master/CHANGELOG.md#v0280
[#30]: https://github.com/interchainio/tendermint-rs/pull/30
[#16]: https://github.com/interchainio/tendermint-rs/pull/16
[#15]: https://github.com/interchainio/tendermint-rs/pull/15
[#40]: https://github.com/interchainio/tendermint-rs/pull/40
[#55]: https://github.com/interchainio/tendermint-rs/pull/55
[#85]: https://github.com/interchainio/tendermint-rs/pull/85
[#64]: https://github.com/interchainio/tendermint-rs/pull/64
[#14]: https://github.com/interchainio/tendermint-rs/pull/14
[#42]: https://github.com/interchainio/tendermint-rs/pull/42
[#65]: https://github.com/interchainio/tendermint-rs/pull/65
[#61]: https://github.com/interchainio/tendermint-rs/pull/61
[#AbciQueryMethodEnum]:
https://github.com/interchainio/tendermint-rs/commit/566dfb6a9ef9659a504b43fb8ccb5c5e7969e3a0
[#13]: https://github.com/interchainio/tendermint-rs/pull/13
[#17]: https://github.com/interchainio/tendermint-rs/pull/17
[#77]: https://github.com/interchainio/tendermint-rs/pull/77
[#6]: https://github.com/interchainio/tendermint-rs/pull/6
[#31]: https://github.com/interchainio/tendermint-rs/pull/31
[#36]: https://github.com/interchainio/tendermint-rs/pull/36
[#60]: https://github.com/interchainio/tendermint-rs/pull/60
[#22]: https://github.com/interchainio/tendermint-rs/pull/22
[#74]: https://github.com/interchainio/tendermint-rs/pull/74
[#89]: https://github.com/interchainio/tendermint-rs/pull/89
[#47]: https://github.com/interchainio/tendermint-rs/pull/47
[#90]: https://github.com/interchainio/tendermint-rs/pull/90
[#83]: https://github.com/interchainio/tendermint-rs/pull/83
[#91]: https://github.com/interchainio/tendermint-rs/pull/91<|MERGE_RESOLUTION|>--- conflicted
+++ resolved
@@ -1,20 +1,18 @@
 ## Unreleased
 
-<<<<<<< HEAD
 ### BREAKING CHANGES
 
 - `[tendermint-rpc, tendermint-light-client]` Upgrade Tokio to version 0.3.0 ([#683])
   - Upgrade `hyper` to `v0.14-dev`
   - Upgrade `async-tungstenite` to `v0.10`
-  
+
+### IMPROVEMENTS:
+
+- `[light-client]` Only require Tokio when `rpc-client` feature is enabled ([#425])
+
+[#425]: https://github.com/informalsystems/tendermint-rs/issues/425
 [#683]: https://github.com/informalsystems/tendermint-rs/issues/683
-=======
-### IMPROVEMENTS:
-
-- `[light-client]` Only require Tokio when `rpc-client` feature is enabled ([#425])
-
-[#425]: https://github.com/informalsystems/tendermint-rs/issues/425
->>>>>>> 62406f65
+
 
 ## v0.17.0-rc3
 
