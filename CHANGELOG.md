--- conflicted
+++ resolved
@@ -15,13 +15,10 @@
   deemed valid instead of invalid ([#650])
 - `[light-client]` Revert a change introduced in [#652] that would enable DoS attacks,
   where full nodes could spam the light client with massive commits (eg. 10k validators).
-<<<<<<< HEAD
 - `[tendermint]` (Since v0.17.0-rc1) CanonicalBlockId is now correctly decoded to `None`
   in `CanonicalVote` and `CanonicalProposal` when its hash is empty.
-=======
-- `[tendermint]` (Since RC1) Time serialization fix (part of [#665])
-- `[tendermint-proto]` (Since RC1) Timestamp serialization fix (part of [#665])
->>>>>>> 9b6239de
+- `[tendermint]` (Since v0.17.0-rc1) Time serialization fix (part of [#665])
+- `[tendermint-proto]` (Since v0.17.0-rc1) Timestamp serialization fix (part of [#665])
 
 ### FEATURES:
 
@@ -32,11 +29,8 @@
 [#652]: https://github.com/informalsystems/tendermint-rs/pulls/652
 [#639]: https://github.com/informalsystems/tendermint-rs/pull/639
 [#660]: https://github.com/informalsystems/tendermint-rs/issues/660
-<<<<<<< HEAD
 [#663]: https://github.com/informalsystems/tendermint-rs/issues/663
-=======
 [#665]: https://github.com/informalsystems/tendermint-rs/issues/665
->>>>>>> 9b6239de
 
 ## v0.17.0-rc1
 
