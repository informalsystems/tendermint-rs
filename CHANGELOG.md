# CHANGELOG

<<<<<<< HEAD
=======
## v0.32.2

Fixed a minor cargo metadata problem that gummed up the 0.32.1 release.

>>>>>>> cf2d004e
## v0.32.1

Fixed a bug with processing the `latest_block_result` endpoint result
in the RPC client set to the 0.34 compatibility mode.

### BUG FIXES

- `[tendermint-rpc]` Use compatibility mode in implementations
  of the `Client::latest_block_results` method
  ([\#1326](https://github.com/informalsystems/tendermint-rs/pull/1326))

## v0.32.0

*May 3rd, 2023*

This release notably comes with a fully featured [light client attack detector][attack-detector],
and introduces a [CLI for the light client][light-client-cli] for verifying headers,
detecting attacks against the light client, and reporting the evidence to primary and witness nodes.

It also adds a [`Verifier::verify_misbehaviour_header`][verifier-method] method for verifying
headers coming from a misbehaviour evidence.

Moreover, the [`Client`][client-trait] trait is now exposed by the `tendermint-rpc` without requiring
the `http-client` or the `websocket-client` feature flags to be enabled.

[light-client-cli]: https://github.com/informalsystems/tendermint-rs/tree/main/light-client-cli
[attack-detector]: https://github.com/informalsystems/tendermint-rs/tree/main/light-client-detector
[verifier-method]: https://github.com/informalsystems/tendermint-rs/blob/6a4cd245b6f362832b974104b40be973dd0ef108/light-client-verifier/src/verifier.rs#L67
[client-trait]: https://github.com/informalsystems/tendermint-rs/blob/6a4cd245b6f362832b974104b40be973dd0ef108/rpc/src/client.rs#L49

### BREAKING CHANGES

- [`tendermint-light-client-verifier`] Rename `Verifier::verify`
  to `Verifier::verify_update_header` to better describe
  its purpose versus `Verifier::verify_misbehaviour_header`
  ([\#1294](https://github.com/informalsystems/tendermint-rs/issues/1294))

### FEATURES

- [`tendermint-light-client-detector`] Implement a light client
  attack detector, based on its Go version found in Comet
  ([\#1291](https://github.com/informalsystems/tendermint-rs/issues/1291))
- [`tendermint-light-client-verifier`] Add `Verifier::verify_misbehaviour_header`
  for verifying headers coming from a misbehaviour evidence.
  The verification for these headers is a bit more relaxed in order to catch FLA attacks.
  In particular the "header in the future" check for the header should be skipped.
  ([\#1294](https://github.com/informalsystems/tendermint-rs/issues/1294))

### IMPROVEMENTS

- [`tendermint-rpc`]: Export `Client` trait unconditionally, without
  having to specify either the `http-client` or `websocket-client`
  ([\#1235](https://github.com/informalsystems/tendermint-rs/issues/1235))
- [`tendermint`]: Loosen bounds of merkle hashing functions to accept borrowed data.
  ([\#1310](https://github.com/informalsystems/tendermint-rs/issues/1310))

## v0.31.1

*April 17th, 2023*

Expose the `TypedEvent` marker trait.

### FEATURES

- Expose the `tendermint::abci::event::TypedEvent
  ([\#1288](https://github.com/informalsystems/tendermint-rs/pull/1288))

## v0.31.0

*April 16th, 2023*

Upgrade signature crate versions and add a `TypedEvent` trait for ABCI events.

### BREAKING CHANGES

* `[tendermint, tendermint-p2p]` Bump `ed25519` to v2, `k256` to v0.13, and `signature` to v2

### IMPROVEMENTS

- [`tendermint`] Adds a new `TypedEvent` for encoding structured data in ABCI events
  ([\#1288](https://github.com/informalsystems/tendermint-rs/pull/1288)).
- [`tools/proto-compiler`] Parse and fetch proto dependencies as listed in the
  `buf.lock` file
  ([\#1293](https://github.com/informalsystems/tendermint-rs/pull/1293)).

## v0.30.0

*March 7th, 2023*

This release introduces support for multiple versions of CometBFT protocols.
Consumers of tendermint-rs crates, with the exception of `tendermint-abci`,
should be able to interoperate with CometBFT nodes based on 0.34.x and
0.37.x releases, or a combination of these.

### BREAKING CHANGES

- [`tendermint`] Version-specific definitions for ABCI `Request` and `Response`
  enums under `v0_34::abci` and `v0_37::abci`, containing only the method variants
  present in each of the respective protocol versions.
  `Request` and `Response` defined under `v0_37` are re-exported under
  the non-versioned `abci` module name, but the `SetOption` variant is not present
  in these latest versions of the enums.
  ([#1193](https://github.com/informalsystems/tendermint-rs/pull/1193))
- [`tendermint-abci`] Change the frame length encoding in the ABCI wire protocol
  to unsigned varint, to correspond to the changes in Tendermint Core 0.37.
  No compatibility with 0.34 is provided at the moment.
  ([#1193](https://github.com/informalsystems/tendermint-rs/pull/1193))
- [`tendermint-rpc`] Changed the signature of `WebSocketClient::new_with_config`
  to accept a `WebSocketConfig` struct value rather than an `Option`.
  ([#1193](https://github.com/informalsystems/tendermint-rs/pull/1193))
- [`tendermint-proto`] The `serializers::evidence` module has been made private.
  ([#1193](https://github.com/informalsystems/tendermint-rs/pull/1193))
- [`tendermint-rpc`] Bump `async-tungstenite` dependency version to 0.20,
  re-exporting `WebSocketConfig` from `tungstenite` 0.18
  ([\#1276](https://github.com/informalsystems/tendermint-rs/pull/1276)).

### IMPROVEMENTS

- [`tendermint-proto`] Generate prost bindings for Tendermint 0.34 and 0.37 side by side.
  The version-specific structs are placed under the `tendermint::v0_34` and 
  `tendermint::v0_37` module namespaces, respectively. The names under
  `tendermint::v0_37` are also re-exported under `tendermint`.
  ([#1193](https://github.com/informalsystems/tendermint-rs/pull/1193))
- [`tendermint`] New and updated ABCI domain types for Tendermint Core v0.37
  ([#1193](https://github.com/informalsystems/tendermint-rs/pull/1193)).
- [`tendermint`] Protobuf conversions provided for both `v0_34` and `v0_37`
  versions of the generated [`tendermint-proto`] structs, where applicable.
  ([#1193](https://github.com/informalsystems/tendermint-rs/pull/1193)).
- [`tendermint-rpc`] Introduce `client::CompatMode`, enumerating protocol
  compatibility modes specifying the RPC data encoding used by the client.
  An `HttpClient` can be created with a selected mode specified in the new
  `builder` API, or have the mode changed afterwards (usually after
  version discovery) by the added `set_compat_mode` method.
  For `WebSocketClient`, the mode can only be specified at creation via the new
  `builder` API.
  ([#1193](https://github.com/informalsystems/tendermint-rs/pull/1193))
- [`tendermint-abci`] Port ABCI application support to 0.37 Tendermint Core API.
  No legacy support for 0.34 is provided at the moment.
  ([#1193](https://github.com/informalsystems/tendermint-rs/pull/1193)).
- Derive `Hash` on `tendermint::Time`
  ([#1278](https://github.com/informalsystems/tendermint-rs/issues/1278))
- [`tendermint-light-client`] Show `max_clock_drift` in error raised when header
  is from the future
  ([\#1280](https://github.com/informalsystems/tendermint-rs/issues/1280))

## v0.29.1

*February 27th, 2023*

Improve debug output for Ed25519 keys.

### BUG FIXES

- `[tendermint]` Restore hex-formatting in debug output of Ed25519 keys.
  ([#1272](https://github.com/informalsystems/tendermint-rs/pull/1272))

## v0.29.0

*Feb 17th, 2023*

This release features modularity improvements for the cryptographic routines, as well as fixes related to block verification and the use of a consensus-friendly ed25519 crate.

### BREAKING CHANGES

- `[tendermint]` Make implementations of cryptographic primitives replaceable
  ([#1238](https://github.com/informalsystems/tendermint-rs/pull/1238)).
  * Provide a `Sha256` trait in module `crypto` and make digest hashing
    implementations available through it.
  * Provide a `Verifier` trait in module `crypto::signature` to enable
    alternative implementations of signature verification available through it.
    An `Error` enum is defined in the same module, representing the error cases
    that can arise in the implementation in a deliberately opaque way.
  * The module `crypto::default` provides pure Rust implementations of the
    cryptographic traits. The module is made available by a
    new `rust-crypto` feature, enabled by default.
  * `merkle::simple_hash_from_byte_vectors` is made generic over an
    implementation of the new `MerkleHash` trait. Implementations for
    Rust-Crypto conformant digest objects and the non-incremental
    `crypto::Sha256` API are provided in the crate.
  * The `Header::hash` and `ValidatorSet::hash` methods are gated by the
    `rust-crypto` feature. Generic hashing methods not dependent on
    the default crypto implementations are added for both types,
    named `hash_with`.
  * Conversions to `account::Id` and `node::Id` from `PublicKey` and
    curve-specific key types are gated by the `rust-crypto` feature.
  * The `validator::Info::new` method is gated by the `rust-crypto` feature.
  * Remove a deprecated constant `signature::ED25519_SIGNATURE_SIZE`.

- `[tendermint-light-client-verifier]` Changes for the new Tendermint crypto API
  ([#1238](https://github.com/informalsystems/tendermint-rs/pull/1238)).
  * The `rust-crypto` feature, enabled by default, guards the
    batteries-included implementation types: `ProdVerifier`, `ProdPredicates`,
    `ProdVotingPowerCalculator`.
  * Remove the `operations::hasher` API (`Hasher` and `ProdHasher`),
    made unnecessary by the new crypto abstractions in the `tendermint` crate.
  * The `VerificationPredicates` trait features a `Sha256` associated type
    to represent the hasher implementation, replacing the `&dyn Hasher`
    parameter passed to methods.
  * Change the type of the `VerificationErrorDetail::FaultySigner` field
    `validator_set` to `ValidatorSet`. This removes a hasher dependency from
    `CommitValidator`, and `ProdCommitValidator` is now an empty dummy type.

- `[tendermint-light-client]` Changes for the new Tendermint crypto API
  ([#1238](https://github.com/informalsystems/tendermint-rs/pull/1238)).
  * The `rust-crypto` feature enables the default crypto implementations,
    and is required by the `rpc-client` and `unstable` features.
    `ProdForkDetector` is guarded by this feature, and is made a specific
    type alias to the hasher-generic `ProvidedForkDetector` type.
  * `LightClientBuilder` gets another type parameter for the Merkle hasher.
    Its generic constructors lose the `Hasher` parameter.

### BUG FIXES

- `[tendermint-light-client]` Fix verification of blocks between two trusted
  heights
  ([#1246](https://github.com/informalsystems/tendermint-rs/issues/1246))

### DEPENDENCIES

- `[tendermint, tendermint-p2p]` Replaced the `ed25519-dalek` dependency with
  `ed25519-consensus`
  ([#1046](https://github.com/informalsystems/tendermint-rs/pull/1046))

### IMPROVEMENTS

- Update all crates to the [2021 edition](https://doc.rust-
  lang.org/edition-guide/rust-2021/index.html) of the Rust language
  ([#1262](https://github.com/informalsystems/tendermint-rs/issues/1262))

## v0.28.0

*Dec 13, 2022*

This is primarily a security-related release, and although it's a breaking
release, the breaking changes are relatively minor.

It is highly recommended that all tendermint-rs light client users upgrade to
this version immediately.

### BREAKING

- `[tendermint-light-client-verifier]` Add `is_matching_chain_id`
  method to the `VerificationPredicates` trait
- `[tendermint-light-client-verifier]` Add a
  `chain_id` field to the `TrustedBlockState` struct

### IMPROVEMENTS

- `[tendermint-light-client-js]` Switch to serde-wasm-bindgen for marshalling
  JS values ([#1242](https://github.com/informalsystems/tendermint-rs/pull/1242))

### SECURITY

- `[tendermint-light-client]` Fix an issue where the light client was not
  checking that the chain ID of the trusted and untrusted headers match

## v0.27.0

*Nov 28, 2022*

Following on from the ABCI domain type-related work in v0.26.0, this release
deduplicates types across the `tendermint` and `tendermint-rpc` crates, and
makes better use of our domain types across the crates (a big thanks to
@mzabaluev here!).

@romac helped make the RPC query interface more ergonomic, and @hu55a1n1
implemented Rust equivalents for Tendermint Go's
[VerifyCommitLight](https://github.com/tendermint/tendermint/blob/a6dd0d270abc3c01f223eedee44d8b285ae273f6/types/validator_set.go#L722)
and
[VerifyCommitLightTrusting](https://github.com/tendermint/tendermint/blob/a6dd0d270abc3c01f223eedee44d8b285ae273f6/types/validator_set.go#L775)
methods for the light client.

Some additional convenience methods for the `Time` type were provided by
@scalalang2.

### BREAKING CHANGES

- `[tendermint]` Change hash fields' type from `Bytes`
  ([#1095](https://github.com/informalsystems/tendermint-rs/issues/1095)):

  | Struct                         | Field                 | Type      |
  | ------------------------------ | --------------------- | --------- |
  | `abci::request::OfferSnapshot` | `app_hash`            | `AppHash` |
  | `abci::response::Info`         | `last_block_app_hash` | `AppHash` |
  | `abci::response::InitChain`    | `app_hash`            | `AppHash` |
  | `Genesis`                      | `app_hash`            | `AppHash` |

- `[tendermint]` Remove method `AppHash::value`,
  replaced with non-allocating `AppHash::as_bytes`
  [#1232](https://github.com/informalsystems/tendermint-rs/pull/1232).
- `[tendermint-rpc]` Remove ABCI-related types, change the affected field types
  to standard Rust types or ABCI domain types in `[tendermint]`.
  ([#1090](https://github.com/informalsystems/tendermint-rs/issues/1090))
- `[tendermint-rpc]` Extract the `key` field from `query::Condition` and
  structure a `query::Condition` to have `key` and `operation` fields, since the
  `key` field is common to all conditions
  ([#1230](https://github.com/informalsystems/tendermint-rs/issues/1230))
- `[tendermint]` Rename `merkle::proof::Proof` to `ProofOps`
  ([#1234](https://github.com/informalsystems/tendermint-rs/pull/1234))
- `[tendermint-rpc]` Change the type of `/tx` response field `proof`
  to `tendermint::tx::Proof`
  ([#1233](https://github.com/informalsystems/tendermint-rs/issues/1233))

### IMPROVEMENTS

- `[tendermint]` Added `Time` methods `unix_timestamp` and `unix_timestamp_nanos`.
  ([#1175](https://github.com/informalsystems/tendermint-rs/issues/1175))
- `[light-client]` Added `validate`, `validate_against_trusted`, `verify_commit` and `verify_commit_against_trusted` methods to `PredicateVerifier`.
  ([#1222](https://github.com/informalsystems/tendermint-rs/issues/1222))
- `[tendermint-rpc]` Make `tendermint_rpc::Query`'s fields
  public and add a `Condition::key(&self) -> &str` method
  ([#1230](https://github.com/informalsystems/tendermint-rs/issues/1230))
- `[tendermint]` Add domain types `merkle::Proof` and `tx::Proof`,
  to represent protobuf messages `crypto.Proof` and `types.TxProof` respectively
  ([#1234](https://github.com/informalsystems/tendermint-rs/pull/1234))

## v0.26.0

*Oct 31, 2022*

The highlight of this release is the addition of domain types specifically for
ABCI. Previously, Rust-based Tendermint application developers would have had to
exclusively rely on the generated Protobuf types. Many thanks to @hdevalence for
the heavy lifting on this, and to @mzabaluev for the porting work after the
Tendermint v0.35 retraction!

While we will endeavour to keep this API as stable as possible, we know that we
will have to evolve it over the coming months to reduce duplication of
functionality and types across the ABCI module and RPC crate, so please expect
further breaking changes in subsequent breaking releases.

### BREAKING CHANGES

- `[tendermint]` Added domain types for ABCI
  ([#862](https://github.com/informalsystems/tendermint-rs/issues/862))
- `[tendermint-proto]` Use `Bytes` for byte array fields of ABCI protobuf types.
  ([#1203](https://github.com/informalsystems/tendermint-rs/pull/1203))

### BUG FIXES

- `[tendermint-rpc]` The encoding of the `hash` field for requests to the `/block_by_hash`
  endpoint has been changed to base64 (from hex) to accommodate discrepancies in
  how the Tendermint RPC encodes this field for different RPC interfaces
  ([#942](https://github.com/informalsystems/tendermint-rs/issues/942))
- Allow a `TrustThresholdFraction` of 1  
  ([#1208](https://github.com/informalsystems/tendermint-rs/issues/1208))

### ENHANCEMENTS

- `[tendermint-abci]` Deprecate `Client::set_option`.
  ([#1203](https://github.com/informalsystems/tendermint-rs/pull/1203))

### FEATURES

- `[tendermint-rpc]` Add support for the `/block_by_hash` RPC endpoint. See <https://docs.tendermint.com/master/rpc/#/Info/block_by_hash> for details ([#832](https://github.com/informalsystems/tendermint-rs/issues/832)).

## v0.25.0

*Sep 23, 2022*

This release follows from v0.23.9, with the v0.24 series skipped due to
Tendermint Core [abandoning the v0.35 and v0.36
releases](https://github.com/informalsystems/tendermint-rs/discussions/1179). As
such, it is a non-breaking change, and removes the need to pin one's
tendermint-rs dependencies to a specific version (as was the case for the v0.23
series).

This release still targets compatibility with Tendermint Core v0.34, and
specifically provides compatibility with v0.34.21.

### BUG FIXES

- `[tendermint-rpc]` Fix deserialization of `/block_results` response when it contains evidence for a duplicate vote
   ([#1194](https://github.com/informalsystems/tendermint-rs/issues/1194))

### DEPENDENCIES

- Unpin `time` dependency
  ([#1199](https://github.com/informalsystems/tendermint-rs/pull/1199))

### ENHANCEMENTS

- `[proto]` Do not generate types in `google::protobuf`
  ([#1188](https://github.com/informalsystems/tendermint-rs/issues/1188)).
- Add support for [Tendermint Core
  v0.34.21](https://github.com/tendermint/tendermint/blob/v0.34.21/CHANGELOG.md#v03421),
  which primarily involves a small addition to the configuration file
  ([#1198](https://github.com/informalsystems/tendermint-rs/pull/1198))

## v0.23.9

*Aug 5, 2022*

This minor release adds Basic authentication support for HTTP and WebSocket RPC
clients, in addition to some dependency updates.

We had to restrict our `time` dependency for some crates to a version range of
`>=0.3, <0.3.12` due to what seems to be a recent issue in `js-sys` causing our
no\_std support to break. We will undo this restriction as soon as the issue is
resolved.

### DEPENDENCIES

- `[rpc]` Update async-tungstenite dependency to 0.17
  ([#1165](https://github.com/informalsystems/tendermint-rs/issues/1165)).
- Update Prost to v0.11
  ([#1171](https://github.com/informalsystems/tendermint-rs/pull/1171))

### FEATURES

- `[tendermint-rpc]` Add support for HTTP Basic authentication to HTTP and WebSocket RPC clients
  ([#1169](https://github.com/informalsystems/tendermint-rs/issues/1169))

## v0.23.8

*Jul 22, 2022*

This release focuses on ensuring compatibility with Tendermint v0.34.20, which
introduces a [prioritized
mempool](https://github.com/tendermint/tendermint/blob/main/docs/architecture/adr-067-mempool-refactor.md).
As per the release notes for `v0.23.8-pre.1`, this has a minor additive impact
on the ABCI and RPC interfaces in the fields that the `CheckTx` response
contains.

This release also contains some important dependency updates and minor bug
fixes.

### BUG FIXES

- `[tools/proto-compiler]` Annotate serde to fall back to `Default` for the
  omitted fields when deserializing `tendermint_proto::abci::ResponseInfo` struct,
  also providing deserialization for the response at the `/abci_info` RPC endpoint.
  ([#1132](https://github.com/informalsystems/tendermint-rs/issues/1132))

### DEPENDENCIES

- Update `k256` to v0.11 ([#1153](https://github.com/informalsystems/tendermint-rs/issues/1153))

### ENHANCEMENTS

- `[tendermint-proto,tendermint-rpc,tools]` Update to ensure compatibility with
  Tendermint v0.34.20 ([#1159](https://github.com/informalsystems/tendermint-rs/issues/1159))

## v0.23.8-pre.1

*Jun 29, 2022*

This pre-release targets Tendermint v0.34.20-rc0, which introduces a prioritized
mempool. This has a minor additive impact on the ABCI and RPC interfaces in the
fields that the `CheckTx` response contains.

Pre-releases will continue along this line until v0.34.20 is released.

### FEATURES

- `[tendermint-proto]` Regenerate protos from Tendermint
  v0.34.20-rc0, including prioritized mempool fields in `ResponseCheckTx`
  ([#1148](https://github.com/informalsystems/tendermint-rs/issues/1148))
- `[tendermint-rpc]` Update `broadcast_tx_*` result to include
  prioritized new mempool fields available from v0.34.20-rc0
  ([#1148](https://github.com/informalsystems/tendermint-rs/issues/1148))

## v0.23.7

*Apr 25, 2022*

A minor update to use the latest version of `prost`.

### DEPENDENCIES

- Update `prost` to v0.10 ([#1113](https://github.com/informalsystems/tendermint-
  rs/issues/1113))

## v0.23.6

*Mar 29, 2022*

A minor release that allows for a small UX improvement in the usage of the
`Client::genesis()` call in `tendermint-rpc`.

### DEPENDENCIES

- `[tendermint-light-client]` Upgrade
  [`contracts`](https://crates.io/crates/contracts) dependency to v0.6.2
  ([#1097](https://github.com/informalsystems/tendermint-rs/pull/1097))

### IMPROVEMENTS

- `[tendermint-rpc]` Allow users to specify the `AppState` type in the `Client::genesis()` function.
  ([#1106](https://github.com/informalsystems/tendermint-rs/issues/1106))

## v0.23.5

*Jan 13, 2022*

A single breaking change is provided by this release in order to move us closer
toward `no_std` support in both tendermint-rs and ibc-rs.

### BREAKING CHANGES

- `[tendermint-light-client]` Split out the verification functionality from the
  `tendermint-light-client` crate into its own `no_std`-compatible crate:
  `tendermint-light-client-verifier`. This helps move us closer to `no_std`
  compliance in both tendermint-rs and ibc-rs
  ([#1027](https://github.com/informalsystems/tendermint-rs/issues/1027))

## v0.23.4

*Jan 11, 2022*

This release exclusively focuses on removing `native-tls`/`openssl` from the
dependency tree and replacing it with `rustls`. This was previously incorrectly
configured in our `hyper-proxy` dependency.

### DEPENDENCIES

- `[tendermint-rpc]`: Switch `hyper-proxy` to use `rustls`, eliminating
  the only use of `native-tls` in tendermint-rs dependencies
  ([#1068](https://github.com/informalsystems/tendermint-rs/pull/1068))

## v0.23.3

*Dec 20, 2021*

Here we mainly attempt to provide a short-term workaround for
[\#1021](https://github.com/informalsystems/tendermint-rs/issues/1021) by
catering for both possible forms of JSON serialization for public keys.

### IMPROVEMENTS

- `[tendermint]` `Hash` is implemented for `tendermint::Time`
  ([#1054](https://github.com/informalsystems/tendermint-rs/pull/1054))

### WORKAROUNDS

- `[tendermint-rpc]` Allow deserialization of public keys from validator updates
  from `block_results` endpoint in multiple JSON formats until this is fixed in
  Tendermint
  ([#1021](https://github.com/informalsystems/tendermint-rs/issues/1021))

## v0.23.2

*Dec 7, 2021*

This release focuses on the removal of
[`chrono`](https://crates.io/crates/chrono) as our primary dependency for
dealing with time, and replaces it with the
[`time`](https://crates.io/crates/time) crate.

This is necessarily a breaking change, but is released as v0.23.2 as per our
current [versioning
scheme](https://github.com/informalsystems/tendermint-rs#versioning).

### BREAKING CHANGES

- `[tendermint]` Reform `tendermint::Time`
  ([#1030](https://github.com/informalsystems/tendermint-rs/issues/1030)):
  * The struct content is made private.
  * The range of acceptable values is restricted to years 1-9999
    (as reckoned in UTC).
  * Removed conversions from/to `chrono::DateTime<chrono::Utc>`.
  * Changes in error variants: removed `TimestampOverflow`, replaced with
    `TimestampNanosOutOfRange`; removed `ChronoParse`, replaced with `TimeParse`.
- `[tendermint-rpc]` Use `OffsetDateTime` and `Date` types provided by the `time` crate
  in query operands instead of their `chrono` counterparts.
  ([#1030](https://github.com/informalsystems/tendermint-rs/issues/1030))

### IMPROVEMENTS

- `[tendermint]` Deprecated `signature::ED25519_SIGNATURE_SIZE`
  in favor of `Ed25519Signature::BYTE_SIZE`
  ([#1023](https://github.com/informalsystems/tendermint-rs/issues/1023))
- Remove dependencies on the `chrono` crate.
  ([#1030](https://github.com/informalsystems/tendermint-rs/issues/1030))
- `[tendermint]` Improve `tendermint::Time`
  ([#1036](https://github.com/informalsystems/tendermint-rs/issues/1036),
   revised by [#1048](https://github.com/informalsystems/tendermint-rs/pull/1048)):
  * Restrict the validity range of `Time` to dates with years in the range
    1-9999, to match the specification of protobuf message `Timestamp`.
    Add an `ErrorDetail` variant `DateOutOfRange` to report when this
    restriction is not met.
  * Added a conversion to, and a fallible conversion from,
    `OffsetDateTime` of the `time` crate.

## v0.23.1

*Nov 15, 2021*

Minor bug fixes.

### BUG FIXES

- `[tools/proto-compiler]` Fixed our proto-compiler, which was producing
  protos that did not compile due to an incorrect Prost field annotation
  ([#1014](https://github.com/informalsystems/tendermint-rs/issues/1014))
- `[tendermint]` The `tendermint::node::Id` `Display` implementation now prints
  the hexadecimal string in lowercase
  ([#971](https://github.com/informalsystems/tendermint-rs/issues/971))

## v0.23.0

*Oct 27, 2021*

The main changes in this release involve upgrading to [Prost
v0.9](https://github.com/tokio-rs/prost/releases/tag/v0.9.0) and some
foundational changes to prepare for `no_std` support for some of our crates.

One of the main `no_std`-related changes in this release was to break out
configuration-related data structures from the `tendermint` crate into their own
crate (`tendermint-config`) as these structures depend on other crates which do
not yet support `no_std`.

### BREAKING CHANGES

- Upgraded Prost to the official v0.9 release to finally resolve the security
  issue introduced by v0.7
  ([#925](https://github.com/informalsystems/tendermint-rs/issues/925))
- `[tendermint, tendermint-config]` The `tendermint::config`
  module has now been broken out into its own crate (`tendermint-
  config`) to help towards facilitating `no_std` compatibility
  ([#983](https://github.com/informalsystems/tendermint-rs/issues/983))
- `[tendermint]` The `tendermint::node::info::OtherInfo::rpc_address`
  field type has been changed from `tendermint::net::Address`
  to `String` toward facilitating `no_std` compatibility
  ([#983](https://github.com/informalsystems/tendermint-rs/issues/983))
- `[tendermint]` The `tendermint::node::info::ListenAddress::to_net_address`
  method was replaced with a simple `as_str` method toward facilitating
  `no_std` compatibility ([#983](https://github.com/informalsystems/tendermint-
  rs/issues/983))

### FEATURES

- `[tendermint-rpc]` Add support for the `/block_search` RPC endpoint. See
  <https://docs.tendermint.com/v0.34.x/rpc/\#/Info/block_search> for details
  ([#832](https://github.com/informalsystems/tendermint-rs/issues/832))

## v0.22.0

*Sep 23, 2021*

This release targets numerous issues largely in support of
[ibc-rs](https://github.com/informalsystems/ibc-rs). The major breaking change
in this regard is in the
[API](https://github.com/informalsystems/tendermint-rs/blob/dd371372da58921efe1b48a4dd24a2597225df11/light-client/src/components/verifier.rs#L143)
we use to perform verification in the `tendermint-light-client` crate.

Toward `no_std` compatibility and flexibility in the way we handle error tracing
and reporting, we have also refactored the entire error handling system in
`tendermint-rs` to make use of
[flex-error](https://github.com/informalsystems/flex-error).

Finally, we are also (painfully) aware of the fact that our documentation does
not build for this release and apologize for this. We currently still depend on
Prost v0.7.0 and are awaiting a new release of Prost after v0.8.0 that does not
break our builds. We have
[\#978](https://github.com/informalsystems/tendermint-rs/pull/978) open in
preparation for this upgrade and will release a new version of `tendermint-rs`
as soon as a new Prost release is available.

See below for more specific detail as to what has changed in this release.

### BREAKING CHANGES

- All crates' error handling has been refactored to make use of
  [`flex-error`](https://github.com/informalsystems/flex-error/). This gives
  users greater flexibility in terms of the error handling/reporting systems
  they want to use and is a critical step towards `no_std` support.
  ([#923](https://github.com/informalsystems/tendermint-rs/pull/923))
- `[tendermint-rpc]` The `/tx` endpoint's `Request::hash` field has been changed
  from `String` to `tendermint::abci::transaction::Hash`
  ([#942](https://github.com/informalsystems/tendermint-rs/issues/942))
- `[tendermint-light-client]` The light client verification functionality has
  been refactored (including breaking changes to the API) such that it can be
  more easily used from both `tendermint_light_client` and `ibc-rs`
  ([#956](https://github.com/informalsystems/tendermint-rs/issues/956))
- `[tendermint-light-client]` Disable the `lightstore-sled` feature by default
  ([#976](https://github.com/informalsystems/tendermint-rs/issues/976))

### BUG FIXES

- `[tendermint-rpc]` The encoding of the `hash` field for requests to the `/tx`
  endpoint has been changed to base64 (from hex) to accommodate discrepancies in
  how the Tendermint RPC encodes this field for different RPC interfaces
  ([#942](https://github.com/informalsystems/tendermint-rs/issues/942))

### FEATURES

- `[tendermint-rpc]` Add support for the `/consensus_params` RPC endpoint. See
  <https://docs.tendermint.com/v0.34.x/rpc/\#/Info/consensus_params> for details
  ([#832](https://github.com/informalsystems/tendermint-rs/issues/832))
- `[tendermint-rpc]` Runtime query parsing (relevant to the `/subscribe` and
  `/tx_search` endpoints) has been reintroduced. This allows for client-side
  validation of queries prior to submitting them to a remote Tendermint node. An
  example of how to use this is available in the `tendermint-rpc` CLI (see [the
  README](https://github.com/informalsystems/tendermint-rs/tree/main/rpc#cli)
  for details).
  ([#859](https://github.com/informalsystems/tendermint-rs/issues/859))
- `[tendermint, tendermint-light-client]` Add support for Secp256k1 signatures
  ([#939](https://github.com/informalsystems/tendermint-rs/issues/939))

### IMPROVEMENTS

- `[tendermint-p2p]` The `SecretConnection` can now be split into two halves to
  facilitate full-duplex communication (must be facilitated by using each half
  in a separate thread).
  ([#938](https://github.com/informalsystems/tendermint-rs/pull/938))
- `[tendermint-light-client]` Model-based tests are now disabled by default and
  can be enabled through the `mbt` feature
  ([#968](https://github.com/informalsystems/tendermint-rs/issues/968))
- `[tendermint, tendermint-rpc]` Derive `Eq` on `SignedHeader` and `Commit`
  ([#969](https://github.com/informalsystems/tendermint-rs/issues/969))
- `[tendermint-light-client]` Add `WebSocketClient::new_with_config` to specify
  the WebSocket connection settings
  ([#974](https://github.com/informalsystems/tendermint-rs/issues/974))
- `[tendermint-p2p]` Amino support is now implemented using the upstream
  `prost` crate, eliminating a dependency on `prost-amino`
  ([#979](https://github.com/informalsystems/tendermint-rs/pull/979))

## v0.21.0

*Jul 20, 2021*

This release introduces several minor breaking changes (see below), among other
improvements, that clean up a few RPC-related data structures and ensure better
correctness of the `TrustThresholdFraction` data structure when constructing
and deserializing it.

A [security issue](https://github.com/informalsystems/tendermint-rs/issues/925)
was reported in `prost` v0.7, and we attempted to upgrade to v0.8, but we are
still awaiting one [bug fix](https://github.com/tokio-rs/prost/issues/502) in
v0.8 before we can upgrade. The moment that is fixed in `prost`, we will upgrade
to v0.8 and provide another `tendermint-rs` release.

### BREAKING CHANGES

- `[tendermint-rpc]` Remove the `TmEvent` and `Attribute` structs and replace
  them with their equivalent domain types from the `tendermint` crate
  ([#918](https://github.com/informalsystems/tendermint-rs/issues/918))
- `[tendermint]` The `TrustThresholdFraction` struct can now only be constructed
  by way of its `new` constructor. Deserialization also now makes use of this
  constructor, facilitating better validation. The `numerator` and `denominator`
  fields can be accessed (read-only) via their respective methods, since the
  fields are now private.
  ([#924](https://github.com/informalsystems/tendermint-rs/issues/924))

### BUG FIXES

- `[tendermint]` Update Genesis for Tendermint v.0.34.x ([#917](https://github.com/informalsystems/tendermint-rs/pull/917))
- `[tendermint-rpc]` Fix bug where `NewBlock` events emitted by Tendermint could not be parsed because of a missing field ([#930](https://github.com/informalsystems/tendermint-rs/issues/930))

### IMPROVEMENTS

- `[tendermint-proto]` Regenerate the Rust equivalents of the Tendermint
  Protobuf structures for Tendermint v0.34.9
  ([#871](https://github.com/informalsystems/tendermint-rs/issues/871))
- `[tendermint-rpc]` Add `PartialEq`, `Eq`, `PartialOrd`, `Ord` and `Hash` trait
  bounds to the RPC URL types
  ([#919](https://github.com/informalsystems/tendermint-rs/issues/919))
- `[tendermint-rpc]` Propagate JSON-RPC errors through the Rust subscription ([#932](https://github.com/informalsystems/tendermint-rs/issues/932))

## v0.20.0

*Jun 22, 2021*

This release's number is bumped up to v0.20.0 due to two minor breaking changes
in our public APIs (see the breaking changes section below for details).

Also, since nobody was really making use of the Light Node, we decided to remove
its crate from the repo for now. If anyone needs it back, please contact us and
we'll restore it (although, we are considering migrating any and all binaries to
their own repositories in the future to separate library-level concerns from
operational ones).

The `tendermint-p2p` crate is still undergoing significant expansion (thanks to
@xla and @melekes). A lot's been done and we're in the process of finalizing
this new architecture, which will form the basis for future work towards
building more Tendermint nodes in Rust. More on this in future
releases.

Other than that, this release mainly contains various small bug fixes,
improvements and dependency updates.

### BREAKING CHANGES

* `[tendermint-p2p]` Remove superfluous module name suffixes in `p2p::error` ([#898](https://github.com/informalsystems/tendermint-rs/pull/898))
* `[tendermint]` Rename `time::Time::to_rfc3339` to `as_rfc3339` to be
  consistent with Rust's [self reference
  conventions](https://rust-lang.github.io/rust-clippy/master/index.html#wrong_self_convention)
  ([#910](https://github.com/informalsystems/tendermint-rs/pull/910))

### BUG FIXES

* `[tendermint-abci,tendermint-rpc]` Fix DeliverTx response deserialization
  issues with `gas_wanted` and `gas_used` fields
  ([#876](https://github.com/informalsystems/tendermint-rs/issues/876))
* `[tendermint]` Update TendermintConfig for Tendermint v.0.34.x ([#897](https://github.com/informalsystems/tendermint-rs/issues/897))
* `[tendermint]` Better handling of optional values in TendermintConfig ([#908](https://github.com/informalsystems/tendermint-rs/issues/908))

### IMPROVEMENTS

* `[tendermint-light-client]` Replaced `tempdir` dev dependency (deprecated)
  with `tempfile`
  ([#851](https://github.com/informalsystems/tendermint-rs/issues/851))
* Updated the changelog process to use
  [unclog](https://github.com/informalsystems/unclog) format and unblock the PR
  merge process
  ([#891](https://github.com/informalsystems/tendermint-rs/pull/891)).
* `[tendermint]` Changed `tendermint::public_key::Secp256k1` to be an alias
  of `k256::ecdsa::VerifyingKey`
  ([#900](https://github.com/informalsystems/tendermint-rs/pull/900))

### REMOVED

* `[tendermint-light-node]` We removed the `light-node` crate from the repo since
  nobody's currently really using it. If anyone needs please log an issue and
  we'll restore it. It will, of course, remain accessible in the
  [repo history](https://github.com/informalsystems/tendermint-rs/tree/f207ecc0a7c071a54d63f159794b16a216741b38)
  for now.
  ([#879](https://github.com/informalsystems/tendermint-rs/issues/879))

## v0.19.0

*Apr 7, 2021*

This release primarily aims to enhance RPC and Light Client functionality,
thereby improving [`ibc-rs`] and fixing an important bug affecting the Light
Client ([#831]).

The RPC now supports TLS 1.2+ connections (through the use of [`rustls`]),
allowing for secure HTTP and WebSocket connections, as well as HTTP/HTTPS
proxies. This implies that the Light Client now also supports these types of
connections.

We additionally introduce two new crates:

* `tendermint-abci` - A lightweight, minimal framework for building Tendermint
  [ABCI] applications in Rust.
* `tendermint-light-client-js` - Exposes the Light Client's `verify` method to
  JavaScript/WASM. This implies that, for now, you need to bring your own
  networking functionality to practically make use of the Light Client's
  verification mechanisms.

Various relatively minor breaking API changes were introduced, and are listed
below.

### BREAKING CHANGES

* `[tendermint]` The `tendermint::block::CommitSig` enum's members have been
  renamed to be consistent with Rust's naming conventions. For example,
  `BlockIDFlagAbsent` is now renamed to `BlockIdFlagAbsent` ([#839])
* `[tendermint-light-client]` The Light Client no longer uses
  `tendermint::net::Address` to refer to peers, and instead uses the
  `tendermint_rpc::Url` type ([#835])
* `[tendermint-rpc]` The `Client::validators` method now requires a `Paging`
  parameter. Previously, this wasn't possible and, if the network had more than
  30 validators (the default for the RPC endpoint), it only returned a subset
  of the validators ([#831])
* `[tendermint-rpc]` The `Client::validators` method now requires a `Paging`
  parameter. Previously, this wasn't possible and, if the network had more than
  30 validators (the default for the RPC endpoint), it only returned a subset
  of the validators ([#831])
* `[tendermint-rpc]` The `SubscriptionClient` trait now requires a `close`
  method, since it assumes that subscription clients will, in general, use
  long-running connections. This should not, however, break any downstream
  usage of the clients ([#820])
* `[tendermint-rpc]` The `HttpClient` and `WebSocketClient` constructors now
  take any input that can be converted to a `tendermint_rpc::Url`. This should
  hopefully have minimal impact on projects using the code, but it might
  require some minor code changes in some cases - see the crate docs for more
  details ([#820])
* `[tendermint-rpc]` The `event::EventData::GenericJSONEvent` member has been
  renamed to `event::EventData::GenericJsonEvent` ([#839])
* `[tendermint-testgen]` The `TMLightBlock` data structure has been renamed to
  `TmLightBlock` to be consistent with Rust's naming conventions ([#839])

### FEATURES

* `[tendermint-abci]` Release minimal framework for building ABCI applications
  in Rust ([#794])
* `[tendermint-light-client]` The Light Client now provides support for secure
  (HTTPS) connections to nodes ([#835])
* `[tendermint-light-client-js]` First release of the
  `tendermint-light-client-js` crate to provide access to Tendermint Light
  Client functionality from WASM. This only provides access to the `verify`
  method at present, exclusively provides access to block verification. This
  does not include network access or the Light Client's bisection algorithm
  ([#812])
* `[tendermint-rpc]` Support for secure connections (`https://` and `wss://`)
  has been added to the Tendermint RPC clients, as well as support for HTTP
  proxies for HTTP clients ([#820])
* `[tendermint-rpc]` A `tendermint-rpc` CLI has been added to simplify
  interaction with RPC endpoints from the command line ([#820])

### IMPROVEMENTS

* `[tendermint]` IPv6 support has been added for `net::Address` ([#5])
* `[tendermint-rpc]` Add `wait_until_healthy` utility method for RPC clients
  to poll the `/health` endpoint of a node until it either returns successfully
  or times out ([#855])

### BUG FIXES

* `[tendermint-light-client]` Due to the RPC client's `validators` method
  sometimes only returning a subset of validators (for networks larger than 30
  validators), validator set hash calculations were failing. Now we are at
  least obtaining a full validator set ([#831])
* `[tendermint-rpc]` Fix intermittent deserialization failures of the consensus
  state response ([#836])

[#5]: https://github.com/informalsystems/tendermint-rs/issues/5
[#794]: https://github.com/informalsystems/tendermint-rs/pull/794
[#812]: https://github.com/informalsystems/tendermint-rs/pull/812
[#820]: https://github.com/informalsystems/tendermint-rs/pull/820
[#831]: https://github.com/informalsystems/tendermint-rs/issues/831
[#835]: https://github.com/informalsystems/tendermint-rs/issues/835
[#836]: https://github.com/informalsystems/tendermint-rs/issues/836
[#839]: https://github.com/informalsystems/tendermint-rs/pull/839
[#855]: https://github.com/informalsystems/tendermint-rs/pull/855
[ABCI]: https://github.com/tendermint/tendermint/tree/main/spec/abci/
[`ibc-rs`]: https://github.com/informalsystems/ibc-rs
[`rustls`]: https://github.com/ctz/rustls

## v0.18.1

*Feb 10, 2021*

The main focus for this minor release is fixing the rendering of our
[`tendermint-light-client` crate documentation][light-client-docs].

### BUG FIXES

* `[tendermint-proto]` Fix panic in evidence serialization in the case where we
  receive an empty evidence Protobuf structure ([#782])
* `[tendermint-light-node]` Upgrade `jsonrpc` dependency to v17.0 to fix security
  vulnerability in `hyper` v0.12.35 ([#803])
* `[tendermint-light-client]` Fix rendering of documentation on docs.rs ([#806])

[#782]: https://github.com/informalsystems/tendermint-rs/issues/782
[#803]: https://github.com/informalsystems/tendermint-rs/issues/803
[#806]: https://github.com/informalsystems/tendermint-rs/issues/806
[light-client-docs]: https://docs.rs/crate/tendermint-light-client/

## v0.18.0

*Jan 29, 2021*

This release is breaking due to significant dependency updates (see below).
It also introduces experimental support for
[backward verification][lc-backward-verif] for the Light Client,
feature-guarded behind the `unstable` feature.

The Light Client's storage system and its API were also improved.

### BREAKING CHANGES:

* `[all]` Update all crates to use the latest version of the following dependencies: ([#764])
  - `tokio` (`1.0`)
  - `hyper` (`0.14`)
  - `prost` (`0.7`)
  - `bytes` (`1.0`)
  - `async-tungstenite` (`0.12`)

### FEATURES

* `[light-client]` Add basic support for backward verification, behind a `unstable` feature flag. ([#361])
  Note: This feature is currently unstable and should not be relied on by downstream dependencies.

### BUG FIXES

* `[light-client]` Fix potential block ordering problem with sled-based lightstore ([#769])
* `[light-client]` Improve the API of the light store. ([#428])
* `[light-client]` The `sled`-backed lightstore is now feature-guarded under
   the `lightstore-sled` feature, which is enabled by default for now. ([#428])

[lc-backward-verif]: https://github.com/tendermint/spec/blob/master/rust-spec/lightclient/verification/verification_002_draft.md#part-v---supporting-the-ibc-relayer
[#361]: https://github.com/informalsystems/tendermint-rs/issues/361
[#428]: https://github.com/informalsystems/tendermint-rs/issues/428
[#764]: https://github.com/informalsystems/tendermint-rs/issues/764
[#769]: https://github.com/informalsystems/tendermint-rs/issues/769

## v0.17.1

*Jan 11, 2021*

This release primarily focuses on fixing [#774], which is critical to the Light
Client's correct and reliable operation.

### IMPROVEMENTS:

* `[rpc, tools]` The RPC probe has been moved into the `tools` folder and can
  now be easily executed against a Tendermint node running the kvstore app by
  way of [cargo make]. `tendermint-rpc` test coverage has been expanded here
  too. ([#758])

[#758]: https://github.com/informalsystems/tendermint-rs/pull/758
[cargo make]: https://github.com/sagiegurari/cargo-make

### BUG FIXES:

* `[tendermint]` `Time` values were not always formatted properly,
  causing the light client to sometimes return malformed light blocks ([#774])

[#774]: https://github.com/informalsystems/tendermint-rs/issues/774

## v0.17.0

*Dec 17, 2020*

This release is a significant breaking upgrade from v0.16.0 that primarily
targets compatibility with
[Tendermint v0.34](https://github.com/tendermint/tendermint/blob/main/UPGRADING.md#v0340)
and the [Cosmos Stargate release](https://stargate.cosmos.network/).

To highlight some of the major changes over the course of 3 release candidates
and this release, we have:

* Provided Tendermint v0.34.0 compatibility.
* Supported the development of [ibc-rs](https://github.com/informalsystems/ibc-rs/).
* Improved our model-based testing to provide complex test cases for the
  [Light Client](https://github.com/informalsystems/tendermint-rs/tree/main/light-client#testing).
* Refactored our serialization infrastructure to remove all Amino types and
  ensure Protobuf compatibility (see the [proto crate](./proto)). This includes
  a lot of work towards clearly separating our domain types from their
  serialization types.
* Started work on our [P2P layer] towards the eventual goal of implementing a
  Tendermint full node.
* Started work towards offering a WASM-based Tendermint Light Client.
* Introduced a WebSocket-based RPC client for interacting with the
  [Tendermint RPC](https://docs.tendermint.com/v0.34.x/rpc/), including event
  subscription.

Please see the following detailed release notes, as well as the crate
documentation, for further details.

### BREAKING CHANGES:

- `[rpc]` The RPC client interface has been refactored. The
  `Client` struct is now `HttpClient` and is enabled with the `http-client`
  feature. It provides all RPC endpoints except the subscription related ones.
- `[rpc]` The EventListener was replaced with a new and improved
  WebSocketClient for more robust event subscriptions. It can be enabled with the
  `websocket-client` feature. Subscriptions are exposed using unbounded
  channels. ([#516])
- `[tendermint]` Removed all traces of Amino, including `amino_types` modules.
  All types are now "domain types" implementing the `Protobuf` trait for Protobuf-encoding using Prost.
  ([#504], [#535], [#536], [#585])
- `[tendermint]` Protocol breaking changes for compatibility with Tendermint
  Core v0.34 (and the Cosmos Stargate release) ([#305]):
  - Validators are now sorted by voting power (descending)
    and address (ascending). ([#506])
  - Remove PubKey field from DuplicateVoteEvidence ([#502])
  - Fix hash of empty Merkle tree to comply with RFC6962 ([#498])
  - All binary encoding is done via protobuf3 instead of amino
    ([#504], [#535], [#536], [#585])
  - Various updates to JSON encoding ([#505])
- `[tendermint]` Direct serialization capabilities have been removed from the
  domain types. ([#639])
- `[tendermint]` Work has started on making it compulsory to construct domain
  types by way of their constructors to ensure validity. ([#639])

### FEATURES:

- `[light-client]` Introduce builder API for light client initialization
  ([#583])
- `[rpc]` The subscription client interface provides a structured `Query`
  mechanism to help ensure compile-time validity of subscription queries. ([#584])
- `[rpc]` Support unsubscribing from events ([#516])
- `[spec]` TLA+ for the Tendermint consensus algorithm including proof
  forks can only be caused by +1/3 Byzantine validators
  committing equivocation or amnesia attacks. ([#496])
- `[spec]` English spec of light client attacks and evidence required to
  correctly handle them ([#526])
- `[tendermint]` Implement `fmt::UpperHex` for `Transaction` ([#613])
- `[tendermint/proto-compiler]` Protobuf structs generator now also accepts
  commit IDs from the Tendermint Go repository ([#660])
- `[testgen]` Various features and improvements to support model-based testing with
  the [Apalache model checker] ([#414])

### IMPROVEMENTS:

- [`light-client]` Start using model-based testing to test Light Client
  executions against traces emitted from the TLA+ model ([#414])
- `[light-client]` Only require Tokio when `rpc-client` feature is enabled ([#425])
- `[rpc]` A `WebSocketClient` is now provided to facilitate event
  subscription for a limited range of RPC events over a WebSocket connection.
  See the [Tendermint `/subscribe` endpoint's](https://docs.tendermint.com/v0.34.x/rpc/#/Websocket/subscribe)
  and the `tendermint-rpc` crate's docs for more details ([#516])
- `[rpc]` The subscription client interface provides a structured `Query`
  mechanism to help ensure compile-time validity of subscription queries.
  See the crate docs and [#584] for details.
- `[rpc]` The RPC request and response types' fields are now all publicly
  accessible ([#636]).
- `[rpc]` A new RPC probe (in the `rpc-probe` directory) has been added to
  facilitate quick, pre-scripted interactions with a Tendermint node (via its
  WebSocket endpoint). This aims to help improve testing and compatibility
  between Tendermint in Go and Rust. ([#653])
- `[rpc]` The `WebSocketClient` now adds support for all remaining RPC requests
  by way of implementing the `Client` trait ([#646])
- `[rpc]` Support for the `tx_search` RPC endpoint has been added ([#701])
- `[rpc]` Responses that include events now automatically have their tag
  key/value pairs decoded from base64, where previously tag key/value pairs
  were Base64-encoded ([#717])
- `[rpc]` Support for the `consensus_state` RPC endpoint has been added ([#719])
- `[tendermint]` Remove `total_voting_power` parameter from `validator::Set::new` ([#739])
- `[tendermint, rpc, light-client]` Crates now compile to WASM on the
  `wasm32-unknown-unknown` and `wasm32-wasi` targets ([#463])
- `[tendermint, light-client]` Specify the proposer in the validator set of fetched light blocks ([#705])
- `[tendermint-proto]` Upgrade protobuf definitions to Tendermint Go v0.34.0 ([#737])
- `[testgen]` Compute `last_block_id` hash when generating a `LightChain` ([#745])
- Dependency updates:
  - Update sled to 0.34 ([#490])
  - Update k256 to v0.7 ([#752])
  - Remove tai64 crate  ([#603])

### BUG FIXES:

- `[light-client]` Fix bug where a commit with only absent signatures would be
  deemed valid instead of invalid ([#650])
- `[light-client]` Revert a change introduced in [#652] that would enable DoS attacks,
  where full nodes could spam the light client with massive commits (eg. 10k validators).
- `[rpc]` Correctly handles control and keep-alive messages ([#516], [#590])
- `[rpc]` More robust handling of concurrency issues ([#311], [#313])

[ibc-rs]: https://github.com/informalsystems/ibc-rs/
[#305]: https://github.com/informalsystems/tendermint-rs/issues/305
[#311]: https://github.com/informalsystems/tendermint-rs/issues/311
[#313]: https://github.com/informalsystems/tendermint-rs/issues/313
[#414]: https://github.com/informalsystems/tendermint-rs/issues/414
[#498]: https://github.com/informalsystems/tendermint-rs/issues/498
[#463]: https://github.com/informalsystems/tendermint-rs/issues/463
[#490]: https://github.com/informalsystems/tendermint-rs/issues/490
[#496]: https://github.com/informalsystems/tendermint-rs/issues/496
[#502]: https://github.com/informalsystems/tendermint-rs/issues/502
[#504]: https://github.com/informalsystems/tendermint-rs/issues/504
[#505]: https://github.com/informalsystems/tendermint-rs/issues/505
[#506]: https://github.com/informalsystems/tendermint-rs/issues/506
[#516]: https://github.com/informalsystems/tendermint-rs/pull/516
[#524]: https://github.com/informalsystems/tendermint-rs/issues/524
[#526]: https://github.com/informalsystems/tendermint-rs/issues/526
[#535]: https://github.com/informalsystems/tendermint-rs/issues/535
[#536]: https://github.com/informalsystems/tendermint-rs/issues/536
[#547]: https://github.com/informalsystems/tendermint-rs/issues/547
[#578]: https://github.com/informalsystems/tendermint-rs/pull/578
[#583]: https://github.com/informalsystems/tendermint-rs/pull/583
[#584]: https://github.com/informalsystems/tendermint-rs/pull/584
[#585]: https://github.com/informalsystems/tendermint-rs/issues/585
[#590]: https://github.com/informalsystems/tendermint-rs/issues/590
[#603]: https://github.com/informalsystems/tendermint-rs/pull/603
[#613]: https://github.com/informalsystems/tendermint-rs/pull/613
[#636]: https://github.com/informalsystems/tendermint-rs/pull/636
[#639]: https://github.com/informalsystems/tendermint-rs/pull/639
[#650]: https://github.com/informalsystems/tendermint-rs/issues/650
[#652]: https://github.com/informalsystems/tendermint-rs/pulls/652
[#654]: https://github.com/informalsystems/tendermint-rs/issues/654
[#660]: https://github.com/informalsystems/tendermint-rs/issues/660
[#663]: https://github.com/informalsystems/tendermint-rs/issues/663
[#665]: https://github.com/informalsystems/tendermint-rs/issues/665
[#653]: https://github.com/informalsystems/tendermint-rs/pull/653
[#667]: https://github.com/informalsystems/tendermint-rs/issues/667
[#672]: https://github.com/informalsystems/tendermint-rs/pull/672
[#679]: https://github.com/informalsystems/tendermint-rs/issues/679
[#425]: https://github.com/informalsystems/tendermint-rs/issues/425
[#646]: https://github.com/informalsystems/tendermint-rs/pull/646
[#690]: https://github.com/informalsystems/tendermint-rs/issues/690
[#701]: https://github.com/informalsystems/tendermint-rs/pull/701
[#705]: https://github.com/informalsystems/tendermint-rs/issues/705
[#717]: https://github.com/informalsystems/tendermint-rs/issues/717
[#719]: https://github.com/informalsystems/tendermint-rs/pull/719
[#737]: https://github.com/informalsystems/tendermint-rs/pull/737
[#739]: https://github.com/informalsystems/tendermint-rs/issues/739
[#745]: https://github.com/informalsystems/tendermint-rs/issues/745
[#752]: https://github.com/informalsystems/tendermint-rs/pull/752
[P2P layer]: https://github.com/informalsystems/tendermint-rs/tree/main/p2p


## v0.16.0

*Aug 31, 2020*

This release is the first release of the [testgen][testgen-dir] utility, 
a generator for Tendermint types for unit and integration tests and for model-based testing. 
It is a utility for producing tendermint datastructures from minimal input, targeted for testing.

The release also contains various Rust API-breaking changes. It remains compatible with v0.33 of Tendermint Core.

 ⚠️ ️Deprecation warning ⚠️ : The `lite` module was removed. Please take a look at the [light-client][light-client-dir] crate.

### BREAKING CHANGES:

- [repo] CHANGES.md renamed to CHANGELOG.md
- [tendermint] Eliminate use of `signatory` wrapper crate in favour of underlying `ed25519-dalek` and `k256` crates. `ed25519-dalek` is now v1.0 and `k256` provides a pure Rust implementation of secp256k1 rather than wrapping the C library ([#522])
- [tendermint] Remove `lite` and `lite_impl` modules. See the new `light-client`
  crate ([#500])

### FEATURES:

- [tendermint/proto] A tendermint-proto crate was created that contains the Rust structs for protobuf,
preparing for compatibility with Tendermint Core v0.34 ([#508])
- [tendermint/proto-compiler] A tendermint-proto-compiler crate was created that generates the tendermint-proto structs from the Tendermint Core Protobuf definitions.
- [testgen] Introduce the `testgen` crate for generating Tendermint types from
  minimal input ([#468])

### IMPROVEMENTS:

- [light-client] Use the `testgen` for generating tests
- [light-client] Use primary error as context of `NoWitnessLeft` error ([#477])
- [repo] Various improvements to documentation and crate structure
- [repo] Add CONTRIBUTING.md document ([#470])
- [specs] Updates to fork detection English spec for evidence handling in
  Tendermint and IBC ([#479])
- [specs] Model checking results and updates for the fast sync TLA+ spec ([#466])

### BUG FIXES:

- [light-client] Fix to reject headers from the future ([#474])

[light-client-dir]: https://github.com/informalsystems/tendermint-rs/tree/main/light-client
[testgen-dir]: https://github.com/informalsystems/tendermint-rs/tree/main/testgen

[#466]: https://github.com/informalsystems/tendermint-rs/pull/466
[#468]: https://github.com/informalsystems/tendermint-rs/pull/468
[#470]: https://github.com/informalsystems/tendermint-rs/pull/470
[#474]: https://github.com/informalsystems/tendermint-rs/pull/474
[#477]: https://github.com/informalsystems/tendermint-rs/pull/477
[#479]: https://github.com/informalsystems/tendermint-rs/pull/479
[#500]: https://github.com/informalsystems/tendermint-rs/pull/500
[#508]: https://github.com/informalsystems/tendermint-rs/pull/508
[#522]: https://github.com/informalsystems/tendermint-rs/pull/522

## v0.15.0

*July 17, 2020*

This release is the first official release of the revamped [light-client][light-client-dir] library and the [light-node][light-node-dir] command-line interface.
Together they provide a complete Tendermint light client implementation that performs squential and skipping verification
and attempts to detect forks across its peers. Complete TLA+ specifications for light client verification are included,
along with work-in-progress specs for fork detection. The implementation is compatible with v0.33 of Tendermint Core.

Note that both the [light-client][light-client-dir]  and [light-node][light-node-dir] crates are to be considered experimental software that will still undergo a 
lot of improvements and iterations. The goal of releasing an early version of our Light Client is to make it accessible, to get people use it, and to receive feedback.

An overview of the current design of the light client is provided in [ADR-006]
and [ADR-007].


 ⚠️ ️Deprecation warning ⚠️ : This might be the last release containing the [lite][lite-dir] module. Please take a look at the [light-client][light-client-dir] crate.

### BREAKING CHANGES:

- [repo] make secp256k1 dependency optional ([#441])

### FEATURES:

- [light-client] Rewrite and expansion of `lite`, the prior light client
  verification module, into a new fully-featured `light-client` crate. The crate provides a db, 
  functions for complete light client verification, peer management, fork detection, and evidence reporting,
  along with extensive testing. Components are composed via a `Supervisor`, which is run in its own thread, 
  and exposes a Handle trait to broker access to underlying state and
  functionality. See the [light-client][light-client-dir] crate for details.
- [light-node] New binary crate with CLI for running the light client as a daemon,
  complete with an rpc server for querying the latest state of the light node
  while it syncs with the blockchain. See the [light-node][light-node-dir] crate
  for details.

### BUG FIXES:

- [tendermint/validator] Sort validators by address on deserialization ([#410])
- [tendermint/validator] Fix deserializing Update struct when power field is 0
  ([#451])
- [tendermint/abci] Fix DeliverTx response deserialization issues with
  gasWanted, gasUsed, and data fields ([#432])
- [tendermint/lite_impl] Fix header.hash for height 1 ([#438])

[#410]: https://github.com/informalsystems/tendermint-rs/pull/410
[#432]: https://github.com/informalsystems/tendermint-rs/pull/432
[#438]: https://github.com/informalsystems/tendermint-rs/pull/438
[#441]: https://github.com/informalsystems/tendermint-rs/pull/441
[#451]: https://github.com/informalsystems/tendermint-rs/pull/451

[ADR-006]: https://github.com/informalsystems/tendermint-rs/blob/main/docs/architecture/adr-006-light-client-refactor.md
[ADR-007]: https://github.com/informalsystems/tendermint-rs/blob/main/docs/architecture/adr-007-light-client-supervisor-ergonomics.md

[lite-dir]: ./tendermint/src/lite
[light-client-dir]: ./light-client
[light-node-dir]: ./light-node/

## [0.14.1] (2020-06-23)

- Update `prost-amino`/`prost-amino-derive` to v0.6 ([#367])

[#367]: https://github.com/informalsystems/tendermint-rs/issues/367
[0.14.1]: https://github.com/informalsystems/tendermint-rs/pull/368

## [0.14.0] (2020-06-19)

This release mainly targets compatibility with Tendermint [v0.33.x] but contains a lot of smaller improvements regarding testing and (de)serialization.
Also noteworthy is that the rpc module was broken out into a separate crate ([tendermint-rpc]).

⚠️ ️Deprecation warning ⚠️ : This might be that last release containing the [lite] module.
It will be replaced with the [light-client][light-client-dir] crate (soon).

CommitSig:
- Refactored CommitSig into a more Rust-friendly enum. ([#247])
- Added CommitSig compatibility code to Absent vote ([#260])
- Added CommitSig timestamp zero-check compatibility code ([#259])

Testing:
- Configure integration test against latest tendermint-go to continue on error ([#304])
- Add integration test to track tendermint-go v0.33.5 ([#304])
- Remove test for hard-coded version in `abci_info` ([#304])

Serialization:
- Refactor serializers library to use modules, give a nicer annotation to structs and separated into its own folder. ([#247])
- Added nullable Vec<u8> serialization ([#247])
- Moved/created tests for serialization in the same library and locked library to local crate ([#263])
- Made serialization tests symmetric ([#261])

RPC:
- Tendermint-Go v0.33 compatibility ([#184])
  - `abci_info`, `abci_query`, `block_results`, `genesis` structs
  - serialization/deserialization fixes
  - Updated/fixed integration tests
- Move into its own crate ([#338])
  - Feature guard `rpc::client` (makes networking an optional dependency) ([#343])

CI:
- Moved to GitHub Actions ([#120])
- Updated crates.io badges ([#120])
- Enabled integration tests in CI with Tendermint-Go node service ([#120])
- Exclude changes in docs folder to trigger CI execution ([#309])

[#120]: https://github.com/informalsystems/tendermint-rs/issues/120
[#184]: https://github.com/informalsystems/tendermint-rs/issues/184
[#247]: https://github.com/informalsystems/tendermint-rs/issues/247
[#259]: https://github.com/informalsystems/tendermint-rs/issues/259
[#260]: https://github.com/informalsystems/tendermint-rs/issues/260
[#261]: https://github.com/informalsystems/tendermint-rs/issues/261
[#263]: https://github.com/informalsystems/tendermint-rs/issues/263
[#304]: https://github.com/informalsystems/tendermint-rs/issues/304
[#309]: https://github.com/informalsystems/tendermint-rs/issues/309
[#338]: https://github.com/informalsystems/tendermint-rs/pull/338
[#343]: https://github.com/informalsystems/tendermint-rs/pull/343

[0.14.0]: https://github.com/informalsystems/tendermint-rs/pull/347
[v0.33.x]: https://github.com/tendermint/tendermint/blob/v0.33.5/CHANGELOG.md#v0335
[tendermint-rpc]: https://github.com/informalsystems/tendermint-rs/tree/main/rpc#tendermint-rpc
[lite]: https://github.com/informalsystems/tendermint-rs/tree/main/tendermint/src/lite
[light-client-dir]: https://github.com/informalsystems/tendermint-rs/tree/main/light-client

## [0.13.0] (2020-04-20)

Dependencies:

- Update `signatory` requirement to v0.19 ([#227])

[0.13.0]: https://github.com/informalsystems/tendermint-rs/pull/228
[#227]: https://github.com/informalsystems/tendermint-rs/pull/227

## [0.12.0] (2020-04-17)

Dependencies
- Update to bytes `0.5` and amino_rs `0.5`.
- Tokens for amino_rs are now fully non-conflicting with prost. Allowing both to be used together
- Made RPC type values optional for full compatibility with tendermint-go@v0.32: `abci_info`, `abci_query` [#120]
- JSON ID is JSON specification compatible and accepts int, string or null - [#88]

## [0.11.0] (2019-12-11)

This is the first release since this repository was split off
from the [KMS](https://github.com/tendermint/kms) repo a few months
ago and contains more than the usual number of changes.
As the new repository matures we will be working towards a more robust
release cycle.

This release also contains a first draft of the Tendermint Light Client :).

The changes are organized in sections for better readability.

Organizational Changes:

- Reorganized the crate into a workspace with a `tendermint` crate ([#30])
- Remove all optional compilation ([#16])
- Started using CircleCI for continuous integration ([#15])
- Fix clippy lints ([#40], [#55])

RPC Changes:

- Fix `/commit` endpoint to actually include the commit data ([#42])
- Use async/await for the rpc client ([#85])

Type Changes:

- Add `Default` trait impls and some other utilities to data types ([#64])
- Fix transaction hash length to be 32-bytes ([#14])
- Rename `LastCommit` to `Commit` ([#42])
- Fix genesis file to include `validators` field ([#65])
- Change `max_gas` from `u64` to `i64` ([#61])
- Allow `Height` to be `0` ([#77])

ABCI Changes:

- Include `AbciQuery` in the `Method` enum ([#AbciQueryMethodEnum])
- Fix deserializing ABCI Code field ([#13])
- Fix ABCI data field to allow lower case hex encodings ([#17])
- Fix `/abci_query` endpoint to take input `data` as hex and return `key`
  and `value` in the response as base64 ([#77])

Light Client:

- Introduce validator `Set` type and compute Merkle root ([#6])
- First draft implementation of logic for the light client ([#31, #36])

- Dependency Changes:

- Remove `secret_connection` and `ring` as dependencies (moved to KMS repo)
  ([#60])
- `tai64` from `2` to `3` ([#22])
- `zeroize` from `0.9` to `1.1` ([#74, #89])
- `hyper` from `0.10` to `0.13` ([#85])
- `signatory` from `0.12` to `0.17` ([#89])
- `subtle-encoding` from `0.3` to `0.5` ([#47])
- `uuid` from `0.7` to `0.8` ([#91])
- replace `rand_os` with `getrandom` ([#90])

## [0.10.0] (2019-07-30)

This release is tested against [tendermint v0.31] and known to be compatible
with [tendermint v0.32] aside from one known issue impacting RPC ([#286]).

- Fix inclusive range incompatibility affecting Rust nightly ([#326])
- Derive Eq/Ord for (transitive) status types ([#324])
- Add `TendermintConfig::load_node_key` ([#315])
- Add `TendermintConfig::load_genesis_file` ([#312])
- Add `TendermintConfig` and `Error(Kind)` types ([#298])
- Support `/abci_query` RPC endpoint ([#296])
- Implement the Tendermint (RFC6962) Merkle tree ([#292])
- Support `account::Id` generation from ed25519 pubkeys ([#291])

## [0.9.0] (2019-06-24)

This release is compatible with [tendermint v0.31]

- Reject low order points in Secret Connection handshake ([#279])
- Add `RemoteErrorCode` enum ([#272])
- Add `msg_type()` accessor for signature types ([#271])

## [0.8.0] (2019-06-20)

This release is compatible with [tendermint v0.31]

- `/block_results` RPC endpoint and related types ([#267], [#268])
- Upgrade to Signatory v0.12 ([#259])

## [0.7.0] (2019-04-24)

This release is compatible with [tendermint v0.31]

- Initial JSONRPC over HTTP client + `/broadcast_tx_*` endpoints ([#243])
- Initial RPC support ([#235])
- Disallow a block height of 0 ([#234])

## [0.6.0] (2019-04-16)

This release is compatible with [tendermint v0.31]

- Add `tendermint::Address`, `tendermint::account::Id`, `tendermint::Moniker`,
  and improve `serde` serializer support ([#228]).

## [0.5.0] (2019-03-13)

This release is compatible with [tendermint v0.30]

- Rename `SecretConnectionKey` to `secret_connection::PublicKey`, add
  `secret_connection::PeerId` ([#219])
- Move `ConsensusState` under `chain::state` ([#205])

## 0.4.0 (N/A)

- Skipped to synchronize versions with `tmkms`

## 0.3.0 (2019-03-05)

- Support for secp256k1 keys ([#181])

## 0.2.0 (2019-01-23)

This release is compatible with [tendermint v0.29]

- Update to x25519-dalek v0.4.4 (#158)
- Consistent ordering of `BlockID` and `Timestamps` in vote and proposal messages (#159)
- Remove `PoisonPillMsg` previously used to shut-down the kms (#162)

## 0.1.5 (2019-01-18)

This release is compatible with [tendermint v0.28]

- Split `PubKeyMsg` into `PubKeyRequest` and `PubKeyResponse` (#141)
- Migrate to Rust 2018 edition (#138)

## 0.1.4 (2018-12-02)

- Allow empty BlockIds in validation method (#131)

## 0.1.3 (2018-12-01)

- Prefix bech32 encoding of consensus keys with amino prefix (#128)

## 0.1.2 (2018-11-27)

- Update to subtle-encoding v0.3 (#124)
- Introduce same validation logic as Tendermint (#110)
- Remove heartbeat (#105)

## 0.1.1 (2018-11-20)

- Minor clarifications/fixes (#103)

## 0.1.0 (2018-11-13)

- Initial release

[0.10.0]: https://github.com/tendermint/kms/pull/328
[tendermint v0.32]: https://github.com/tendermint/tendermint/blob/main/CHANGELOG.md#v0320
[#326]: https://github.com/tendermint/kms/pull/326
[#324]: https://github.com/tendermint/kms/pull/324
[#315]: https://github.com/tendermint/kms/pull/315
[#312]: https://github.com/tendermint/kms/pull/312
[#298]: https://github.com/tendermint/kms/pull/298
[#296]: https://github.com/tendermint/kms/pull/296
[#292]: https://github.com/tendermint/kms/pull/292
[#291]: https://github.com/tendermint/kms/pull/291
[#286]: https://github.com/tendermint/kms/pull/286
[0.9.0]: https://github.com/tendermint/kms/pull/280
[#279]: https://github.com/tendermint/kms/pull/279
[#272]: https://github.com/tendermint/kms/pull/272
[#271]: https://github.com/tendermint/kms/pull/271
[0.8.0]: https://github.com/tendermint/kms/pull/269
[#268]: https://github.com/tendermint/kms/pull/268
[#267]: https://github.com/tendermint/kms/pull/267
[#259]: https://github.com/tendermint/kms/pull/259
[0.7.0]: https://github.com/tendermint/kms/pull/247
[#243]: https://github.com/tendermint/kms/pull/243
[#235]: https://github.com/tendermint/kms/pull/235
[#234]: https://github.com/tendermint/kms/pull/234
[0.6.0]: https://github.com/tendermint/kms/pull/229
[tendermint v0.31]: https://github.com/tendermint/tendermint/blob/main/CHANGELOG.md#v0310
[#228]: https://github.com/tendermint/kms/pull/228
[0.5.0]: https://github.com/tendermint/kms/pull/220
[tendermint v0.30]: https://github.com/tendermint/tendermint/blob/main/CHANGELOG.md#v0300
[#219]: https://github.com/tendermint/kms/pull/219
[#205]: https://github.com/tendermint/kms/pull/219
[#181]: https://github.com/tendermint/kms/pull/181
[tendermint v0.29]: https://github.com/tendermint/tendermint/blob/main/CHANGELOG.md#v0290
[tendermint v0.28]: https://github.com/tendermint/tendermint/blob/main/CHANGELOG.md#v0280
[#30]: https://github.com/interchainio/tendermint-rs/pull/30
[#16]: https://github.com/interchainio/tendermint-rs/pull/16
[#15]: https://github.com/interchainio/tendermint-rs/pull/15
[#40]: https://github.com/interchainio/tendermint-rs/pull/40
[#55]: https://github.com/interchainio/tendermint-rs/pull/55
[#85]: https://github.com/interchainio/tendermint-rs/pull/85
[#64]: https://github.com/interchainio/tendermint-rs/pull/64
[#14]: https://github.com/interchainio/tendermint-rs/pull/14
[#42]: https://github.com/interchainio/tendermint-rs/pull/42
[#65]: https://github.com/interchainio/tendermint-rs/pull/65
[#61]: https://github.com/interchainio/tendermint-rs/pull/61
[#AbciQueryMethodEnum]:
https://github.com/interchainio/tendermint-rs/commit/566dfb6a9ef9659a504b43fb8ccb5c5e7969e3a0
[#13]: https://github.com/interchainio/tendermint-rs/pull/13
[#17]: https://github.com/interchainio/tendermint-rs/pull/17
[#77]: https://github.com/interchainio/tendermint-rs/pull/77
[#6]: https://github.com/interchainio/tendermint-rs/pull/6
[#31]: https://github.com/interchainio/tendermint-rs/pull/31
[#36]: https://github.com/interchainio/tendermint-rs/pull/36
[#60]: https://github.com/interchainio/tendermint-rs/pull/60
[#22]: https://github.com/interchainio/tendermint-rs/pull/22
[#74]: https://github.com/interchainio/tendermint-rs/pull/74
[#89]: https://github.com/interchainio/tendermint-rs/pull/89
[#47]: https://github.com/interchainio/tendermint-rs/pull/47
[#90]: https://github.com/interchainio/tendermint-rs/pull/90
[#83]: https://github.com/interchainio/tendermint-rs/pull/83
[#91]: https://github.com/interchainio/tendermint-rs/pull/91
<|MERGE_RESOLUTION|>--- conflicted
+++ resolved
@@ -1,12 +1,9 @@
 # CHANGELOG
 
-<<<<<<< HEAD
-=======
 ## v0.32.2
 
 Fixed a minor cargo metadata problem that gummed up the 0.32.1 release.
 
->>>>>>> cf2d004e
 ## v0.32.1
 
 Fixed a bug with processing the `latest_block_result` endpoint result
