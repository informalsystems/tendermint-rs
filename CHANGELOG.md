## Unreleased

<<<<<<< HEAD
### BREAKING CHANGES:

- `[tendermint-proto]` The `DomainType` trait has now been renamed to
  `Protobuf` to clarify its purpose throughout the codebase. ([#672])

[#672]: https://github.com/informalsystems/tendermint-rs/pull/672
=======
### BUG FIXES:

- `[tendermint]` (Since v0.17.0-rc2) Fix abci::Data serialization to base64-encoded string. ([#667])
- `[tendermint]` (Since v0.17.0-rc2) Simplify abci::Log serialization ([#667])

[#667]: https://github.com/informalsystems/tendermint-rs/issues/667
>>>>>>> fd3efe46

## v0.17.0-rc2

*Nov 11, 2020*

The primary focal points for this release are supporting [ibc-rs] and 
increasing compatibility with
[Tendermint v0.34.0](https://github.com/tendermint/tendermint/blob/master/UPGRADING.md#v0340).

We are also progressively refactoring the codebase to facilitate a clearer 
separation between our domain types (where we want to ensure correctness of the
data structures) and our serialization types. See [#654] for the ongoing work
on this front.

**NB**: more breaking changes are anticipated for the v0.17.0-rc3 release in
terms of our data structures and serialization approach. We would generally
recommend waiting until v0.17.0-rc3 to upgrade.

### BREAKING CHANGES:

- `[tendermint]` Direct serialization capabilities have been removed from the
  domain types. They are temporarily available in the `protos` crate. **NB:
  this is unstable and is planned to change again in v0.17.0-rc3**. ([#639])
- `[tendermint]` Work has started on making it compulsory to construct domain
  types by way of their constructors to ensure validity. This work is scheduled
  for completion in v0.17.0-rc3. ([#639])

### BUG FIXES:

- `[light-client]` Fix bug where a commit with only absent signatures would be
  deemed valid instead of invalid ([#650])
- `[light-client]` Revert a change introduced in [#652] that would enable DoS attacks,
  where full nodes could spam the light client with massive commits (eg. 10k validators).
- `[tendermint]` (Since v0.17.0-rc1) CanonicalBlockId is now correctly decoded to `None`
  in `CanonicalVote` and `CanonicalProposal` when its hash is empty.
- `[tendermint]` (Since v0.17.0-rc1) Time serialization fix (part of [#665])
- `[tendermint-proto]` (Since v0.17.0-rc1) Timestamp serialization fix (part of [#665])

### FEATURES:

- `[tendermint/proto-compiler]` Protobuf structs generator now also accepts commit IDs from the Tendermint Go repository ([#660])


[#650]: https://github.com/informalsystems/tendermint-rs/issues/650
[#652]: https://github.com/informalsystems/tendermint-rs/pulls/652
[#639]: https://github.com/informalsystems/tendermint-rs/pull/639
[#654]: https://github.com/informalsystems/tendermint-rs/issues/654
[#660]: https://github.com/informalsystems/tendermint-rs/issues/660
[#663]: https://github.com/informalsystems/tendermint-rs/issues/663
[#665]: https://github.com/informalsystems/tendermint-rs/issues/665
[ibc-rs]: https://github.com/informalsystems/ibc-rs/

## v0.17.0-rc1

*Oct 15, 2020*

This release is primarily about upgrading for compatibility with 
[Tendermint Core
v0.34](https://github.com/tendermint/tendermint/blob/master/UPGRADING.md#v0340)
and the [Cosmos Stargate release](https://stargate.cosmos.network/). 
The heart of that work was replacing amino serialization with Protocol Buffers - 
see the new [proto crate](./proto) for all protobuf files and generated types. 
The protobuf files were duplicated from [Tendermint
Core](https://github.com/tendermint/tendermint/tree/v0.34.0-rc5/proto/tendermint).

To improve developer ergonomics and reduce future impact on the codebase from
serialization, the generated protobuf types are not used directly in public
APIs; rather, we introduce the notion of `DomainTypes` for each type to be used
in Rust APIs, and implement conversions to and from the
corresponding generated protobuf type for binary serialization.

Other improvements in this release include a new and improved WebSocket client,
a new light-client initialization API,
and the introduction of Model Based Testing for the light client, which allows
us to automatically generate complex tests for the light client based on a
formal model of the protocol in TLA+.

Since this is a pretty big release with many breaking changes, we currently aim
to ship additional release candidates where the focus will be on additional
testing and greater compatibility with dependent projects.

### BREAKING CHANGES:

- `[rpc]` The RPC client interface has been refactored. The
  `Client` struct is now `HttpClient` and is enabled with the `http-client`
  feature. It provides all RPC endpoints except the subscription related ones.
- `[rpc]` The EventListener was replaced with a new and improved
  WebSocketClient for more robust event subscriptions. It can be enabled with the
  `websocket-client` feature. Subscriptions are exposed using unbounded
  channels. ([#516])
  
- `[tendermint]` Removed all trace of Amino, including `amino_types` modules. 
   All types are now `DomainType`s implementing Protobuf-encoding using Prost. 
   ([#504], [#535], [#536], [#585])

- `[tendermint]` Protocol breaking changes for compatibility with Tendermint Core v0.34 (and the Cosmos Stargate release) ([#305]):
    - Validators are now sorted by voting power (descending) 
    and address (ascending). ([#506])
    - Remove PubKey field from DuplicateVoteEvidence ([#502])
    - Fix hash of empty Merkle tree to comply with RFC6962 ([#498])
    - All binary encoding is done via protobuf3 instead of amino 
   ([#504], [#535], [#536], [#585])
    - Various updates to JSON encoding ([#505])

### FEATURES:

- `[light-client]` Introduce builder API for light client initialization
  ([#583])
- `[rpc]` The subscription client interface provides a structured `Query`
  mechanism to help ensure compile-time validity of subscription queries. ([#584])
- `[rpc]` Support unsubscribing from events ([#516])
  mechanism to help ensure compile-time validity of subscription queries. ([#584])
- `[spec]` TLA+ for the Tendermint consensus algorithm including proof
  forks can only be caused by +1/3 Byzantine validators
  committing equivocation or amnesia attacks. ([#496])
- `[spec]` English spec of light client attacks and evidence required to
  correctly handle them ([#526])
- `[tendermint]` Implement `fmt::UpperHex` for `Transaction` ([#613])
- `[testgen]` Various features and improvements to support model-based testing with 
    the [Apalache model checker] ([#414])

### IMPROVEMENTS:

- [`light-client]` Start using model-based testing to test Light Client
  executions against traces emitted from the TLA+ model ([#414])
- `[rpc]` A `WebSocketClient` is now provided to facilitate event
  subscription for a limited range of RPC events over a WebSocket connection.
  See the [Tendermint `/subscribe` endpoint's](https://docs.tendermint.com/master/rpc/#/Websocket/subscribe)
  and the `tendermint-rpc` crate's docs for more details.
  To access this struct you need to enable both the `client`, `subscription`
  and `transport_websocket` features when using the `tendermint-rpc` crate.
  ([#516])
- `[rpc]` The subscription client interface provides a structured `Query`
  mechanism to help ensure compile-time validity of subscription queries.
  See the crate docs and [#584] for details.
- `[rpc]` The RPC request and response types' fields are now all publicly
  accessible ([#636]).

- `[tendermint | rpc | light-client]` Crates now compile to WASM on the `wasm32-unknown-unknown` and `wasm32-wasi` targets ([#463])
- Dependency updates: 
    - Update sled to 0.34 ([#490])
    - Update k256 to v0.5 ([#578])
    - Remove tai64 crate  ([#603])

### BUG FIXES:

- `[rpc]` Correctly handles control and keep-alive messages ([#516], [#590])
- `[rpc]` More robust handling of concurrency issues ([#311], [#313])



[#305]: https://github.com/informalsystems/tendermint-rs/issues/305
[#311]: https://github.com/informalsystems/tendermint-rs/issues/311
[#313]: https://github.com/informalsystems/tendermint-rs/issues/313
[#414]: https://github.com/informalsystems/tendermint-rs/issues/414
[#524]: https://github.com/informalsystems/tendermint-rs/issues/524
[#526]: https://github.com/informalsystems/tendermint-rs/issues/526
[#498]: https://github.com/informalsystems/tendermint-rs/issues/498
[#463]: https://github.com/informalsystems/tendermint-rs/issues/463
[#496]: https://github.com/informalsystems/tendermint-rs/issues/496
[#502]: https://github.com/informalsystems/tendermint-rs/issues/502
[#504]: https://github.com/informalsystems/tendermint-rs/issues/504
[#505]: https://github.com/informalsystems/tendermint-rs/issues/505
[#506]: https://github.com/informalsystems/tendermint-rs/issues/506
[#516]: https://github.com/informalsystems/tendermint-rs/pull/516
[#535]: https://github.com/informalsystems/tendermint-rs/issues/535
[#536]: https://github.com/informalsystems/tendermint-rs/issues/536
[#547]: https://github.com/informalsystems/tendermint-rs/issues/547
[#578]: https://github.com/informalsystems/tendermint-rs/pull/578
[#583]: https://github.com/informalsystems/tendermint-rs/pull/583
[#584]: https://github.com/informalsystems/tendermint-rs/pull/584
[#585]: https://github.com/informalsystems/tendermint-rs/issues/585
[#590]: https://github.com/informalsystems/tendermint-rs/issues/590
[#603]: https://github.com/informalsystems/tendermint-rs/pull/603
[#636]: https://github.com/informalsystems/tendermint-rs/pull/636

## v0.16.0

*Aug 31, 2020*

This release is the first release of the [testgen][testgen-dir] utility, 
a generator for Tendermint types for unit and integration tests and for model-based testing. 
It is a utility for producing tendermint datastructures from minimal input, targeted for testing.

The release also contains various Rust API-breaking changes. It remains compatible with v0.33 of Tendermint Core.

 ⚠️ ️Deprecation warning ⚠️ : The `lite` module was removed. Please take a look at the [light-client][light-client-dir] crate.

### BREAKING CHANGES:

- [repo] CHANGES.md renamed to CHANGELOG.md
- [tendermint] Eliminate use of `signatory` wrapper crate in favour of underlying `ed25519-dalek` and `k256` crates. `ed25519-dalek` is now v1.0 and `k256` provides a pure Rust implementation of secp256k1 rather than wrapping the C library ([#522])
- [tendermint] Remove `lite` and `lite_impl` modules. See the new `light-client`
  crate ([#500])

### FEATURES:

- [tendermint/proto] A tendermint-proto crate was created that contains the Rust structs for protobuf,
preparing for compatibility with Tendermint Core v0.34 ([#508])
- [tendermint/proto-compiler] A tendermint-proto-compiler crate was created that generates the tendermint-proto structs from the Tendermint Core Protobuf definitions.
- [testgen] Introduce the `testgen` crate for generating Tendermint types from
  minimal input ([#468])

### IMPROVEMENTS:

- [light-client] Use the `testgen` for generating tests
- [light-client] Use primary error as context of `NoWitnessLeft` error ([#477])
- [repo] Various improvements to documentation and crate structure
- [repo] Add CONTRIBUTING.md document ([#470])
- [specs] Updates to fork detection English spec for evidence handling in
  Tendermint and IBC ([#479])
- [specs] Model checking results and updates for the fast sync TLA+ spec ([#466])

### BUG FIXES:

- [light-client] Fix to reject headers from the future ([#474])

[light-client-dir]: https://github.com/informalsystems/tendermint-rs/tree/master/light-client
[testgen-dir]: https://github.com/informalsystems/tendermint-rs/tree/master/testgen

[#466]: https://github.com/informalsystems/tendermint-rs/pull/466
[#468]: https://github.com/informalsystems/tendermint-rs/pull/468
[#470]: https://github.com/informalsystems/tendermint-rs/pull/470
[#474]: https://github.com/informalsystems/tendermint-rs/pull/474
[#477]: https://github.com/informalsystems/tendermint-rs/pull/477
[#479]: https://github.com/informalsystems/tendermint-rs/pull/479
[#500]: https://github.com/informalsystems/tendermint-rs/pull/500
[#508]: https://github.com/informalsystems/tendermint-rs/pull/508
[#522]: https://github.com/informalsystems/tendermint-rs/pull/522

## v0.15.0

*July 17, 2020*

This release is the first official release of the revamped [light-client][light-client-dir] library and the [light-node][light-node-dir] command-line interface.
Together they provide a complete Tendermint light client implementation that performs squential and skipping verification
and attempts to detect forks across its peers. Complete TLA+ specifications for light client verification are included,
along with work-in-progress specs for fork detection. The implementation is compatible with v0.33 of Tendermint Core.

Note that both the [light-client][light-client-dir]  and [light-node][light-node-dir] crates are to be considered experimental software that will still undergo a 
lot of improvements and iterations. The goal of releasing an early version of our Light Client is to make it accessible, to get people use it, and to receive feedback.

An overview of the current design of the light client is provided in [ADR-006]
and [ADR-007].


 ⚠️ ️Deprecation warning ⚠️ : This might be the last release containing the [lite][lite-dir] module. Please take a look at the [light-client][light-client-dir] crate.

### BREAKING CHANGES:

- [repo] make secp256k1 dependency optional ([#441])

### FEATURES:

- [light-client] Rewrite and expansion of `lite`, the prior light client
  verification module, into a new fully-featured `light-client` crate. The crate provides a db, 
  functions for complete light client verification, peer management, fork detection, and evidence reporting,
  along with extensive testing. Components are composed via a `Supervisor`, which is run in its own thread, 
  and exposes a Handle trait to broker access to underlying state and
  functionality. See the [light-client][light-client-dir] crate for details.
- [light-node] New binary crate with CLI for running the light client as a daemon,
  complete with an rpc server for querying the latest state of the light node
  while it syncs with the blockchain. See the [light-node][light-node-dir] crate
  for details.

### BUG FIXES:

- [tendermint/validator] Sort validators by address on deserialization ([#410])
- [tendermint/validator] Fix deserializing Update struct when power field is 0
  ([#451])
- [tendermint/abci] Fix DeliverTx response deserialization issues with
  gasWanted, gasUsed, and data fields ([#432])
- [tendermint/lite_impl] Fix header.hash for height 1 ([#438])

[#410]: https://github.com/informalsystems/tendermint-rs/pull/410
[#432]: https://github.com/informalsystems/tendermint-rs/pull/432
[#438]: https://github.com/informalsystems/tendermint-rs/pull/438
[#441]: https://github.com/informalsystems/tendermint-rs/pull/441
[#451]: https://github.com/informalsystems/tendermint-rs/pull/451

[ADR-006]: https://github.com/informalsystems/tendermint-rs/blob/master/docs/architecture/adr-006-light-client-refactor.md
[ADR-007]: https://github.com/informalsystems/tendermint-rs/blob/master/docs/architecture/adr-007-light-client-supervisor-ergonomics.md

[lite-dir]: ./tendermint/src/lite
[light-client-dir]: ./light-client
[light-node-dir]: ./light-node/

## [0.14.1] (2020-06-23)

- Update `prost-amino`/`prost-amino-derive` to v0.6 ([#367])

[#367]: https://github.com/informalsystems/tendermint-rs/issues/367
[0.14.1]: https://github.com/informalsystems/tendermint-rs/pull/368

## [0.14.0] (2020-06-19)

This release mainly targets compatibility with Tendermint [v0.33.x] but contains a lot of smaller improvements regarding testing and (de)serialization.
Also noteworthy is that the rpc module was broken out into a separate crate ([tendermint-rpc]).

⚠️ ️Deprecation warning ⚠️ : This might be that last release containing the [lite] module.
It will be replaced with the [light-client][light-client-dir] crate (soon).

CommitSig:
- Refactored CommitSig into a more Rust-friendly enum. ([#247])
- Added CommitSig compatibility code to Absent vote ([#260])
- Added CommitSig timestamp zero-check compatibility code ([#259])

Testing:
- Configure integration test against latest tendermint-go to continue on error ([#304])
- Add integration test to track tendermint-go v0.33.5 ([#304])
- Remove test for hard-coded version in `abci_info` ([#304])

Serialization:
- Refactor serializers library to use modules, give a nicer annotation to structs and separated into its own folder. ([#247])
- Added nullable Vec<u8> serialization ([#247])
- Moved/created tests for serialization in the same library and locked library to local crate ([#263])
- Made serialization tests symmetric ([#261])

RPC:
- Tendermint-Go v0.33 compatibility ([#184])
  - `abci_info`, `abci_query`, `block_results`, `genesis` structs
  - serialization/deserialization fixes
  - Updated/fixed integration tests
- Move into its own crate ([#338])
  - Feature guard `rpc::client` (makes networking an optional dependency) ([#343])

CI:
- Moved to GitHub Actions ([#120])
- Updated crates.io badges ([#120])
- Enabled integration tests in CI with Tendermint-Go node service ([#120])
- Exclude changes in docs folder to trigger CI execution ([#309])

[#120]: https://github.com/informalsystems/tendermint-rs/issues/120
[#184]: https://github.com/informalsystems/tendermint-rs/issues/184
[#247]: https://github.com/informalsystems/tendermint-rs/issues/247
[#259]: https://github.com/informalsystems/tendermint-rs/issues/259
[#260]: https://github.com/informalsystems/tendermint-rs/issues/260
[#261]: https://github.com/informalsystems/tendermint-rs/issues/261
[#263]: https://github.com/informalsystems/tendermint-rs/issues/263
[#304]: https://github.com/informalsystems/tendermint-rs/issues/304
[#309]: https://github.com/informalsystems/tendermint-rs/issues/309
[#338]: https://github.com/informalsystems/tendermint-rs/pull/338
[#343]: https://github.com/informalsystems/tendermint-rs/pull/343

[0.14.0]: https://github.com/informalsystems/tendermint-rs/pull/347
[v0.33.x]: https://github.com/tendermint/tendermint/blob/v0.33.5/CHANGELOG.md#v0335
[tendermint-rpc]: https://github.com/informalsystems/tendermint-rs/tree/master/rpc#tendermint-rpc
[lite]: https://github.com/informalsystems/tendermint-rs/tree/master/tendermint/src/lite
[light-client-dir]: https://github.com/informalsystems/tendermint-rs/tree/master/light-client

## [0.13.0] (2020-04-20)

Dependencies:

- Update `signatory` requirement to v0.19 ([#227])

[0.13.0]: https://github.com/informalsystems/tendermint-rs/pull/228
[#227]: https://github.com/informalsystems/tendermint-rs/pull/227

## [0.12.0] (2020-04-17)

Dependencies
- Update to bytes `0.5` and amino_rs `0.5`.
- Tokens for amino_rs are now fully non-conflicting with prost. Allowing both to be used together
- Made RPC type values optional for full compatibility with tendermint-go@v0.32: `abci_info`, `abci_query` [#120]
- JSON ID is JSON specification compatible and accepts int, string or null - [#88]

## [0.11.0] (2019-12-11)

This is the first release since this repository was split off
from the [KMS](https://github.com/tendermint/kms) repo a few months
ago and contains more than the usual number of changes.
As the new repository matures we will be working towards a more robust
release cycle.

This release also contains a first draft of the Tendermint Light Client :).

The changes are organized in sections for better readability.

Organizational Changes:

- Reorganized the crate into a workspace with a `tendermint` crate ([#30])
- Remove all optional compilation ([#16])
- Started using CircleCI for continuous integration ([#15])
- Fix clippy lints ([#40], [#55])

RPC Changes:

- Fix `/commit` endpoint to actually include the commit data ([#42])
- Use async/await for the rpc client ([#85])

Type Changes:

- Add `Default` trait impls and some other utilities to data types ([#64])
- Fix transaction hash length to be 32-bytes ([#14])
- Rename `LastCommit` to `Commit` ([#42])
- Fix genesis file to include `validators` field ([#65])
- Change `max_gas` from `u64` to `i64` ([#61])
- Allow `Height` to be `0` ([#77])

ABCI Changes:

- Include `AbciQuery` in the `Method` enum ([#AbciQueryMethodEnum])
- Fix deserializing ABCI Code field ([#13])
- Fix ABCI data field to allow lower case hex encodings ([#17])
- Fix `/abci_query` endpoint to take input `data` as hex and return `key`
  and `value` in the response as base64 ([#77])

Light Client:

- Introduce validator `Set` type and compute Merkle root ([#6])
- First draft implementation of logic for the light client ([#31, #36])

- Dependency Changes:

- Remove `secret_connection` and `ring` as dependencies (moved to KMS repo)
  ([#60])
- `tai64` from `2` to `3` ([#22])
- `zeroize` from `0.9` to `1.1` ([#74, #89])
- `hyper` from `0.10` to `0.13` ([#85])
- `signatory` from `0.12` to `0.17` ([#89])
- `subtle-encoding` from `0.3` to `0.5` ([#47])
- `uuid` from `0.7` to `0.8` ([#91])
- replace `rand_os` with `getrandom` ([#90])

## [0.10.0] (2019-07-30)

This release is tested against [tendermint v0.31] and known to be compatible
with [tendermint v0.32] aside from one known issue impacting RPC ([#286]).

- Fix inclusive range incompatibility affecting Rust nightly ([#326])
- Derive Eq/Ord for (transitive) status types ([#324])
- Add `TendermintConfig::load_node_key` ([#315])
- Add `TendermintConfig::load_genesis_file` ([#312])
- Add `TendermintConfig` and `Error(Kind)` types ([#298])
- Support `/abci_query` RPC endpoint ([#296])
- Implement the Tendermint (RFC6962) Merkle tree ([#292])
- Support `account::Id` generation from ed25519 pubkeys ([#291])

## [0.9.0] (2019-06-24)

This release is compatible with [tendermint v0.31]

- Reject low order points in Secret Connection handshake ([#279])
- Add `RemoteErrorCode` enum ([#272])
- Add `msg_type()` accessor for signature types ([#271])

## [0.8.0] (2019-06-20)

This release is compatible with [tendermint v0.31]

- `/block_results` RPC endpoint and related types ([#267], [#268])
- Upgrade to Signatory v0.12 ([#259])

## [0.7.0] (2019-04-24)

This release is compatible with [tendermint v0.31]

- Initial JSONRPC over HTTP client + `/broadcast_tx_*` endpoints ([#243])
- Initial RPC support ([#235])
- Disallow a block height of 0 ([#234])

## [0.6.0] (2019-04-16)

This release is compatible with [tendermint v0.31]

- Add `tendermint::Address`, `tendermint::account::Id`, `tendermint::Moniker`,
  and improve `serde` serializer support ([#228]).

## [0.5.0] (2019-03-13)

This release is compatible with [tendermint v0.30]

- Rename `SecretConnectionKey` to `secret_connection::PublicKey`, add
  `secret_connection::PeerId` ([#219])
- Move `ConsensusState` under `chain::state` ([#205])

## 0.4.0 (N/A)

- Skipped to synchronize versions with `tmkms`

## 0.3.0 (2019-03-05)

- Support for secp256k1 keys ([#181])

## 0.2.0 (2019-01-23)

This release is compatible with [tendermint v0.29]

- Update to x25519-dalek v0.4.4 (#158)
- Consistent ordering of `BlockID` and `Timestamps` in vote and proposal messages (#159)
- Remove `PoisonPillMsg` previously used to shut-down the kms (#162)

## 0.1.5 (2019-01-18)

This release is compatible with [tendermint v0.28]

- Split `PubKeyMsg` into `PubKeyRequest` and `PubKeyResponse` (#141)
- Migrate to Rust 2018 edition (#138)

## 0.1.4 (2018-12-02)

- Allow empty BlockIds in validation method (#131)

## 0.1.3 (2018-12-01)

- Prefix bech32 encoding of consensus keys with amino prefix (#128)

## 0.1.2 (2018-11-27)

- Update to subtle-encoding v0.3 (#124)
- Introduce same validation logic as Tendermint (#110)
- Remove heartbeat (#105)

## 0.1.1 (2018-11-20)

- Minor clarifications/fixes (#103)

## 0.1.0 (2018-11-13)

- Initial release

[0.10.0]: https://github.com/tendermint/kms/pull/328
[tendermint v0.32]: https://github.com/tendermint/tendermint/blob/master/CHANGELOG.md#v0320
[#326]: https://github.com/tendermint/kms/pull/326
[#324]: https://github.com/tendermint/kms/pull/324
[#315]: https://github.com/tendermint/kms/pull/315
[#312]: https://github.com/tendermint/kms/pull/312
[#298]: https://github.com/tendermint/kms/pull/298
[#296]: https://github.com/tendermint/kms/pull/296
[#292]: https://github.com/tendermint/kms/pull/292
[#291]: https://github.com/tendermint/kms/pull/291
[#286]: https://github.com/tendermint/kms/pull/286
[0.9.0]: https://github.com/tendermint/kms/pull/280
[#279]: https://github.com/tendermint/kms/pull/279
[#272]: https://github.com/tendermint/kms/pull/272
[#271]: https://github.com/tendermint/kms/pull/271
[0.8.0]: https://github.com/tendermint/kms/pull/269
[#268]: https://github.com/tendermint/kms/pull/268
[#267]: https://github.com/tendermint/kms/pull/267
[#259]: https://github.com/tendermint/kms/pull/259
[0.7.0]: https://github.com/tendermint/kms/pull/247
[#243]: https://github.com/tendermint/kms/pull/243
[#235]: https://github.com/tendermint/kms/pull/235
[#234]: https://github.com/tendermint/kms/pull/234
[0.6.0]: https://github.com/tendermint/kms/pull/229
[tendermint v0.31]: https://github.com/tendermint/tendermint/blob/master/CHANGELOG.md#v0310
[#228]: https://github.com/tendermint/kms/pull/228
[0.5.0]: https://github.com/tendermint/kms/pull/220
[tendermint v0.30]: https://github.com/tendermint/tendermint/blob/master/CHANGELOG.md#v0300
[#219]: https://github.com/tendermint/kms/pull/219
[#205]: https://github.com/tendermint/kms/pull/219
[#181]: https://github.com/tendermint/kms/pull/181
[tendermint v0.29]: https://github.com/tendermint/tendermint/blob/master/CHANGELOG.md#v0290
[tendermint v0.28]: https://github.com/tendermint/tendermint/blob/master/CHANGELOG.md#v0280
[#30]: https://github.com/interchainio/tendermint-rs/pull/30
[#16]: https://github.com/interchainio/tendermint-rs/pull/16
[#15]: https://github.com/interchainio/tendermint-rs/pull/15
[#40]: https://github.com/interchainio/tendermint-rs/pull/40
[#55]: https://github.com/interchainio/tendermint-rs/pull/55
[#85]: https://github.com/interchainio/tendermint-rs/pull/85
[#64]: https://github.com/interchainio/tendermint-rs/pull/64
[#14]: https://github.com/interchainio/tendermint-rs/pull/14
[#42]: https://github.com/interchainio/tendermint-rs/pull/42
[#65]: https://github.com/interchainio/tendermint-rs/pull/65
[#61]: https://github.com/interchainio/tendermint-rs/pull/61
[#AbciQueryMethodEnum]:
https://github.com/interchainio/tendermint-rs/commit/566dfb6a9ef9659a504b43fb8ccb5c5e7969e3a0
[#13]: https://github.com/interchainio/tendermint-rs/pull/13
[#17]: https://github.com/interchainio/tendermint-rs/pull/17
[#77]: https://github.com/interchainio/tendermint-rs/pull/77
[#6]: https://github.com/interchainio/tendermint-rs/pull/6
[#31]: https://github.com/interchainio/tendermint-rs/pull/31
[#36]: https://github.com/interchainio/tendermint-rs/pull/36
[#60]: https://github.com/interchainio/tendermint-rs/pull/60
[#22]: https://github.com/interchainio/tendermint-rs/pull/22
[#74]: https://github.com/interchainio/tendermint-rs/pull/74
[#89]: https://github.com/interchainio/tendermint-rs/pull/89
[#47]: https://github.com/interchainio/tendermint-rs/pull/47
[#90]: https://github.com/interchainio/tendermint-rs/pull/90
[#83]: https://github.com/interchainio/tendermint-rs/pull/83
[#91]: https://github.com/interchainio/tendermint-rs/pull/91<|MERGE_RESOLUTION|>--- conflicted
+++ resolved
@@ -1,20 +1,18 @@
 ## Unreleased
 
-<<<<<<< HEAD
 ### BREAKING CHANGES:
 
 - `[tendermint-proto]` The `DomainType` trait has now been renamed to
   `Protobuf` to clarify its purpose throughout the codebase. ([#672])
 
-[#672]: https://github.com/informalsystems/tendermint-rs/pull/672
-=======
 ### BUG FIXES:
 
 - `[tendermint]` (Since v0.17.0-rc2) Fix abci::Data serialization to base64-encoded string. ([#667])
 - `[tendermint]` (Since v0.17.0-rc2) Simplify abci::Log serialization ([#667])
 
 [#667]: https://github.com/informalsystems/tendermint-rs/issues/667
->>>>>>> fd3efe46
+[#672]: https://github.com/informalsystems/tendermint-rs/pull/672
+
 
 ## v0.17.0-rc2
 
