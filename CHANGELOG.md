## v0.17.0-rc1

*Oct 15, 2020*

This release is primarily about upgrading for compatibility with 
[Tendermint Core
v0.34](https://github.com/tendermint/tendermint/blob/master/UPGRADING.md#v0340)
and the [Cosmos Stargate release](https://stargate.cosmos.network/). 
The heart of that work was replacing amino serialization with Protocol Buffers - 
see the new [proto crate](./proto) for all protobuf files and generated types. 
The protobuf files were duplicated from [Tendermint
Core](https://github.com/tendermint/tendermint/tree/v0.34.0-rc5/proto/tendermint).

To improve developer ergonomics and reduce future impact on the codebase from
serialization, the generated protobuf types are not used directly in public
APIs; rather, we introduce the notion of `DomainTypes` for each type to be used
in Rust APIs, and implement conversions to and from the
corresponding generated protobuf type for binary serialization.

Other improvements in this release include a new and improved WebSocket client,
a new light-client initialization API,
and the introduction of Model Based Testing for the light client, which allows
us to automatically generate complex tests for the light client based on a
formal model of the protocol in TLA+.

Since this is a pretty big release with many breaking changes, we currently aim
to ship additional release candidates where the focus will be on additional
testing and greater compatibility with dependent projects.

### BREAKING CHANGES:

- `[rpc]` The RPC client interface has been refactored. The
  `Client` struct is now `HttpClient` and is enabled with the `http-client`
  feature. It provides all RPC endpoints except the subscription related ones.
- `[rpc]` The EventListener was replaced with a new and improved
  WebSocketClient for more robust event subscriptions. It can be enabled with the
  `websocket-client` feature. Subscriptions are exposed using unbounded
  channels. ([#516])
  
- `[tendermint]` Removed all trace of Amino, including `amino_types` modules. 
   All types are now `DomainType`s implementing Protobuf-encoding using Prost. 
   ([#504], [#535], [#536], [#585])

- `[tendermint]` Protocol breaking changes for compatibility with Tendermint Core v0.34 (and the Cosmos Stargate release) ([#305]):
    - Validators are now sorted by voting power (descending) 
    and address (ascending). ([#506])
    - Remove PubKey field from DuplicateVoteEvidence ([#502])
    - Fix hash of empty Merkle tree to comply with RFC6962 ([#498])
    - All binary encoding is done via protobuf3 instead of amino 
   ([#504], [#535], [#536], [#585])
    - Various updates to JSON encoding ([#505])

### FEATURES:

- `[light-client]` Introduce builder API for light client initialization
  ([#583])
- `[rpc]` The subscription client interface provides a structured `Query`
  mechanism to help ensure compile-time validity of subscription queries. ([#584])
- `[rpc]` Support unsubscribing from events ([#516])
  mechanism to help ensure compile-time validity of subscription queries. ([#584])
- `[spec]` TLA+ for the Tendermint consensus algorithm including proof
  forks can only be caused by +1/3 Byzantine validators
  committing equivocation or amnesia attacks. ([#496])
- `[spec]` English spec of light client attacks and evidence required to
  correctly handle them ([#526])
- `[tendermint]` Implement `fmt::UpperHex` for `Transaction` ([#613])
- `[testgen]` Various features and improvements to support model-based testing with 
    the [Apalache model checker] ([#414])

### IMPROVEMENTS:

- [`light-client]` Start using model-based testing to test Light Client
  executions against traces emitted from the TLA+ model ([#414])
- `[rpc]` A `WebSocketClient` is now provided to facilitate event
  subscription for a limited range of RPC events over a WebSocket connection.
  See the [Tendermint `/subscribe` endpoint's](https://docs.tendermint.com/master/rpc/#/Websocket/subscribe)
  and the `tendermint-rpc` crate's docs for more details.
  To access this struct you need to enable both the `client`, `subscription`
  and `transport_websocket` features when using the `tendermint-rpc` crate.
  ([#516])
<<<<<<< HEAD
=======
- `[rpc]` A `MockClient` and `MockSubscriptionClient` struct are available for use in
  instances where you may want to interact with the Tendermint RPC from your
  tests without integrating with an actual node. To access these structs you
  need to enable the `client`, `subscription` and `transport_mock` features
  when using the `tendermint-rpc` crate. If you only want to use the
  `MockClient` struct, just enable features `client` and `transport_mock`.
  See the crate docs for more details.
  ([#516])
- `[rpc]` The subscription client interface provides a structured `Query`
  mechanism to help ensure compile-time validity of subscription queries.
  See the crate docs and [#584] for details.
- `[rpc]` The RPC request and response types' fields are now all publicly
  accessible ([#636]).
>>>>>>> 150a2c9a

- `[tendermint | rpc | light-client]` Crates now compile to WASM on the `wasm32-unknown-unknown` and `wasm32-wasi` targets ([#463])
- Dependency updates: 
    - Update sled to 0.34 ([#490])
    - Update k256 to v0.5 ([#578])
    - Remove tai64 crate  ([#603])

### BUG FIXES:

- `[rpc]` Correctly handles control and keep-alive messages ([#516], [#590])
- `[rpc]` More robust handling of concurrency issues ([#311], [#313])



[#305]: https://github.com/informalsystems/tendermint-rs/issues/305
[#311]: https://github.com/informalsystems/tendermint-rs/issues/311
[#313]: https://github.com/informalsystems/tendermint-rs/issues/313
[#414]: https://github.com/informalsystems/tendermint-rs/issues/414
[#524]: https://github.com/informalsystems/tendermint-rs/issues/524
[#526]: https://github.com/informalsystems/tendermint-rs/issues/526
[#498]: https://github.com/informalsystems/tendermint-rs/issues/498
[#463]: https://github.com/informalsystems/tendermint-rs/issues/463
[#496]: https://github.com/informalsystems/tendermint-rs/issues/496
[#502]: https://github.com/informalsystems/tendermint-rs/issues/502
[#504]: https://github.com/informalsystems/tendermint-rs/issues/504
[#505]: https://github.com/informalsystems/tendermint-rs/issues/505
[#506]: https://github.com/informalsystems/tendermint-rs/issues/506
[#516]: https://github.com/informalsystems/tendermint-rs/pull/516
[#535]: https://github.com/informalsystems/tendermint-rs/issues/535
[#536]: https://github.com/informalsystems/tendermint-rs/issues/536
[#547]: https://github.com/informalsystems/tendermint-rs/issues/547
[#578]: https://github.com/informalsystems/tendermint-rs/pull/578
[#583]: https://github.com/informalsystems/tendermint-rs/pull/583
[#584]: https://github.com/informalsystems/tendermint-rs/pull/584
<<<<<<< HEAD
[#585]: https://github.com/informalsystems/tendermint-rs/issues/585
[#590]: https://github.com/informalsystems/tendermint-rs/issues/590
[#603]: https://github.com/informalsystems/tendermint-rs/pull/603
=======
[#636]: https://github.com/informalsystems/tendermint-rs/pull/636
>>>>>>> 150a2c9a

## v0.16.0

*Aug 31, 2020*

This release is the first release of the [testgen][testgen-dir] utility, 
a generator for Tendermint types for unit and integration tests and for model-based testing. 
It is a utility for producing tendermint datastructures from minimal input, targeted for testing.

The release also contains various Rust API-breaking changes. It remains compatible with v0.33 of Tendermint Core.

 ⚠️ ️Deprecation warning ⚠️ : The `lite` module was removed. Please take a look at the [light-client][light-client-dir] crate.

### BREAKING CHANGES:

- [repo] CHANGES.md renamed to CHANGELOG.md
- [tendermint] Eliminate use of `signatory` wrapper crate in favour of underlying `ed25519-dalek` and `k256` crates. `ed25519-dalek` is now v1.0 and `k256` provides a pure Rust implementation of secp256k1 rather than wrapping the C library ([#522])
- [tendermint] Remove `lite` and `lite_impl` modules. See the new `light-client`
  crate ([#500])

### FEATURES:

- [tendermint/proto] A tendermint-proto crate was created that contains the Rust structs for protobuf,
preparing for compatibility with Tendermint Core v0.34 ([#508])
- [tendermint/proto-compiler] A tendermint-proto-compiler crate was created that generates the tendermint-proto structs from the Tendermint Core Protobuf definitions.
- [testgen] Introduce the `testgen` crate for generating Tendermint types from
  minimal input ([#468])

### IMPROVEMENTS:

- [light-client] Use the `testgen` for generating tests
- [light-client] Use primary error as context of `NoWitnessLeft` error ([#477])
- [repo] Various improvements to documentation and crate structure
- [repo] Add CONTRIBUTING.md document ([#470])
- [specs] Updates to fork detection English spec for evidence handling in
  Tendermint and IBC ([#479])
- [specs] Model checking results and updates for the fast sync TLA+ spec ([#466])

### BUG FIXES:

- [light-client] Fix to reject headers from the future ([#474])

[light-client-dir]: https://github.com/informalsystems/tendermint-rs/tree/master/light-client
[testgen-dir]: https://github.com/informalsystems/tendermint-rs/tree/master/testgen

[#466]: https://github.com/informalsystems/tendermint-rs/pull/466
[#468]: https://github.com/informalsystems/tendermint-rs/pull/468
[#470]: https://github.com/informalsystems/tendermint-rs/pull/470
[#474]: https://github.com/informalsystems/tendermint-rs/pull/474
[#477]: https://github.com/informalsystems/tendermint-rs/pull/477
[#479]: https://github.com/informalsystems/tendermint-rs/pull/479
[#500]: https://github.com/informalsystems/tendermint-rs/pull/500
[#508]: https://github.com/informalsystems/tendermint-rs/pull/508
[#522]: https://github.com/informalsystems/tendermint-rs/pull/522

## v0.15.0

*July 17, 2020*

This release is the first official release of the revamped [light-client][light-client-dir] library and the [light-node][light-node-dir] command-line interface.
Together they provide a complete Tendermint light client implementation that performs squential and skipping verification
and attempts to detect forks across its peers. Complete TLA+ specifications for light client verification are included,
along with work-in-progress specs for fork detection. The implementation is compatible with v0.33 of Tendermint Core.

Note that both the [light-client][light-client-dir]  and [light-node][light-node-dir] crates are to be considered experimental software that will still undergo a 
lot of improvements and iterations. The goal of releasing an early version of our Light Client is to make it accessible, to get people use it, and to receive feedback.

An overview of the current design of the light client is provided in [ADR-006]
and [ADR-007].


 ⚠️ ️Deprecation warning ⚠️ : This might be the last release containing the [lite][lite-dir] module. Please take a look at the [light-client][light-client-dir] crate.

### BREAKING CHANGES:

- [repo] make secp256k1 dependency optional ([#441])

### FEATURES:

- [light-client] Rewrite and expansion of `lite`, the prior light client
  verification module, into a new fully-featured `light-client` crate. The crate provides a db, 
  functions for complete light client verification, peer management, fork detection, and evidence reporting,
  along with extensive testing. Components are composed via a `Supervisor`, which is run in its own thread, 
  and exposes a Handle trait to broker access to underlying state and
  functionality. See the [light-client][light-client-dir] crate for details.
- [light-node] New binary crate with CLI for running the light client as a daemon,
  complete with an rpc server for querying the latest state of the light node
  while it syncs with the blockchain. See the [light-node][light-node-dir] crate
  for details.

### BUG FIXES:

- [tendermint/validator] Sort validators by address on deserialization ([#410])
- [tendermint/validator] Fix deserializing Update struct when power field is 0
  ([#451])
- [tendermint/abci] Fix DeliverTx response deserialization issues with
  gasWanted, gasUsed, and data fields ([#432])
- [tendermint/lite_impl] Fix header.hash for height 1 ([#438])

[#410]: https://github.com/informalsystems/tendermint-rs/pull/410
[#432]: https://github.com/informalsystems/tendermint-rs/pull/432
[#438]: https://github.com/informalsystems/tendermint-rs/pull/438
[#441]: https://github.com/informalsystems/tendermint-rs/pull/441
[#451]: https://github.com/informalsystems/tendermint-rs/pull/451

[ADR-006]: https://github.com/informalsystems/tendermint-rs/blob/master/docs/architecture/adr-006-light-client-refactor.md
[ADR-007]: https://github.com/informalsystems/tendermint-rs/blob/master/docs/architecture/adr-007-light-client-supervisor-ergonomics.md

[lite-dir]: ./tendermint/src/lite
[light-client-dir]: ./light-client
[light-node-dir]: ./light-node/

## [0.14.1] (2020-06-23)

- Update `prost-amino`/`prost-amino-derive` to v0.6 ([#367])

[#367]: https://github.com/informalsystems/tendermint-rs/issues/367
[0.14.1]: https://github.com/informalsystems/tendermint-rs/pull/368

## [0.14.0] (2020-06-19)

This release mainly targets compatibility with Tendermint [v0.33.x] but contains a lot of smaller improvements regarding testing and (de)serialization.
Also noteworthy is that the rpc module was broken out into a separate crate ([tendermint-rpc]).

⚠️ ️Deprecation warning ⚠️ : This might be that last release containing the [lite] module.
It will be replaced with the [light-client][light-client-dir] crate (soon).

CommitSig:
- Refactored CommitSig into a more Rust-friendly enum. ([#247])
- Added CommitSig compatibility code to Absent vote ([#260])
- Added CommitSig timestamp zero-check compatibility code ([#259])

Testing:
- Configure integration test against latest tendermint-go to continue on error ([#304])
- Add integration test to track tendermint-go v0.33.5 ([#304])
- Remove test for hard-coded version in `abci_info` ([#304])

Serialization:
- Refactor serializers library to use modules, give a nicer annotation to structs and separated into its own folder. ([#247])
- Added nullable Vec<u8> serialization ([#247])
- Moved/created tests for serialization in the same library and locked library to local crate ([#263])
- Made serialization tests symmetric ([#261])

RPC:
- Tendermint-Go v0.33 compatibility ([#184])
  - `abci_info`, `abci_query`, `block_results`, `genesis` structs
  - serialization/deserialization fixes
  - Updated/fixed integration tests
- Move into its own crate ([#338])
  - Feature guard `rpc::client` (makes networking an optional dependency) ([#343])

CI:
- Moved to GitHub Actions ([#120])
- Updated crates.io badges ([#120])
- Enabled integration tests in CI with Tendermint-Go node service ([#120])
- Exclude changes in docs folder to trigger CI execution ([#309])

[#120]: https://github.com/informalsystems/tendermint-rs/issues/120
[#184]: https://github.com/informalsystems/tendermint-rs/issues/184
[#247]: https://github.com/informalsystems/tendermint-rs/issues/247
[#259]: https://github.com/informalsystems/tendermint-rs/issues/259
[#260]: https://github.com/informalsystems/tendermint-rs/issues/260
[#261]: https://github.com/informalsystems/tendermint-rs/issues/261
[#263]: https://github.com/informalsystems/tendermint-rs/issues/263
[#304]: https://github.com/informalsystems/tendermint-rs/issues/304
[#309]: https://github.com/informalsystems/tendermint-rs/issues/309
[#338]: https://github.com/informalsystems/tendermint-rs/pull/338
[#343]: https://github.com/informalsystems/tendermint-rs/pull/343

[0.14.0]: https://github.com/informalsystems/tendermint-rs/pull/347
[v0.33.x]: https://github.com/tendermint/tendermint/blob/v0.33.5/CHANGELOG.md#v0335
[tendermint-rpc]: https://github.com/informalsystems/tendermint-rs/tree/master/rpc#tendermint-rpc
[lite]: https://github.com/informalsystems/tendermint-rs/tree/master/tendermint/src/lite
[light-client-dir]: https://github.com/informalsystems/tendermint-rs/tree/master/light-client

## [0.13.0] (2020-04-20)

Dependencies:

- Update `signatory` requirement to v0.19 ([#227])

[0.13.0]: https://github.com/informalsystems/tendermint-rs/pull/228
[#227]: https://github.com/informalsystems/tendermint-rs/pull/227

## [0.12.0] (2020-04-17)

Dependencies
- Update to bytes `0.5` and amino_rs `0.5`.
- Tokens for amino_rs are now fully non-conflicting with prost. Allowing both to be used together
- Made RPC type values optional for full compatibility with tendermint-go@v0.32: `abci_info`, `abci_query` [#120]
- JSON ID is JSON specification compatible and accepts int, string or null - [#88]

## [0.11.0] (2019-12-11)

This is the first release since this repository was split off
from the [KMS](https://github.com/tendermint/kms) repo a few months
ago and contains more than the usual number of changes.
As the new repository matures we will be working towards a more robust
release cycle.

This release also contains a first draft of the Tendermint Light Client :).

The changes are organized in sections for better readability.

Organizational Changes:

- Reorganized the crate into a workspace with a `tendermint` crate ([#30])
- Remove all optional compilation ([#16])
- Started using CircleCI for continuous integration ([#15])
- Fix clippy lints ([#40], [#55])

RPC Changes:

- Fix `/commit` endpoint to actually include the commit data ([#42])
- Use async/await for the rpc client ([#85])

Type Changes:

- Add `Default` trait impls and some other utilities to data types ([#64])
- Fix transaction hash length to be 32-bytes ([#14])
- Rename `LastCommit` to `Commit` ([#42])
- Fix genesis file to include `validators` field ([#65])
- Change `max_gas` from `u64` to `i64` ([#61])
- Allow `Height` to be `0` ([#77])

ABCI Changes:

- Include `AbciQuery` in the `Method` enum ([#AbciQueryMethodEnum])
- Fix deserializing ABCI Code field ([#13])
- Fix ABCI data field to allow lower case hex encodings ([#17])
- Fix `/abci_query` endpoint to take input `data` as hex and return `key`
  and `value` in the response as base64 ([#77])

Light Client:

- Introduce validator `Set` type and compute Merkle root ([#6])
- First draft implementation of logic for the light client ([#31, #36])

- Dependency Changes:

- Remove `secret_connection` and `ring` as dependencies (moved to KMS repo)
  ([#60])
- `tai64` from `2` to `3` ([#22])
- `zeroize` from `0.9` to `1.1` ([#74, #89])
- `hyper` from `0.10` to `0.13` ([#85])
- `signatory` from `0.12` to `0.17` ([#89])
- `subtle-encoding` from `0.3` to `0.5` ([#47])
- `uuid` from `0.7` to `0.8` ([#91])
- replace `rand_os` with `getrandom` ([#90])

## [0.10.0] (2019-07-30)

This release is tested against [tendermint v0.31] and known to be compatible
with [tendermint v0.32] aside from one known issue impacting RPC ([#286]).

- Fix inclusive range incompatibility affecting Rust nightly ([#326])
- Derive Eq/Ord for (transitive) status types ([#324])
- Add `TendermintConfig::load_node_key` ([#315])
- Add `TendermintConfig::load_genesis_file` ([#312])
- Add `TendermintConfig` and `Error(Kind)` types ([#298])
- Support `/abci_query` RPC endpoint ([#296])
- Implement the Tendermint (RFC6962) Merkle tree ([#292])
- Support `account::Id` generation from ed25519 pubkeys ([#291])

## [0.9.0] (2019-06-24)

This release is compatible with [tendermint v0.31]

- Reject low order points in Secret Connection handshake ([#279])
- Add `RemoteErrorCode` enum ([#272])
- Add `msg_type()` accessor for signature types ([#271])

## [0.8.0] (2019-06-20)

This release is compatible with [tendermint v0.31]

- `/block_results` RPC endpoint and related types ([#267], [#268])
- Upgrade to Signatory v0.12 ([#259])

## [0.7.0] (2019-04-24)

This release is compatible with [tendermint v0.31]

- Initial JSONRPC over HTTP client + `/broadcast_tx_*` endpoints ([#243])
- Initial RPC support ([#235])
- Disallow a block height of 0 ([#234])

## [0.6.0] (2019-04-16)

This release is compatible with [tendermint v0.31]

- Add `tendermint::Address`, `tendermint::account::Id`, `tendermint::Moniker`,
  and improve `serde` serializer support ([#228]).

## [0.5.0] (2019-03-13)

This release is compatible with [tendermint v0.30]

- Rename `SecretConnectionKey` to `secret_connection::PublicKey`, add
  `secret_connection::PeerId` ([#219])
- Move `ConsensusState` under `chain::state` ([#205])

## 0.4.0 (N/A)

- Skipped to synchronize versions with `tmkms`

## 0.3.0 (2019-03-05)

- Support for secp256k1 keys ([#181])

## 0.2.0 (2019-01-23)

This release is compatible with [tendermint v0.29]

- Update to x25519-dalek v0.4.4 (#158)
- Consistent ordering of `BlockID` and `Timestamps` in vote and proposal messages (#159)
- Remove `PoisonPillMsg` previously used to shut-down the kms (#162)

## 0.1.5 (2019-01-18)

This release is compatible with [tendermint v0.28]

- Split `PubKeyMsg` into `PubKeyRequest` and `PubKeyResponse` (#141)
- Migrate to Rust 2018 edition (#138)

## 0.1.4 (2018-12-02)

- Allow empty BlockIds in validation method (#131)

## 0.1.3 (2018-12-01)

- Prefix bech32 encoding of consensus keys with amino prefix (#128)

## 0.1.2 (2018-11-27)

- Update to subtle-encoding v0.3 (#124)
- Introduce same validation logic as Tendermint (#110)
- Remove heartbeat (#105)

## 0.1.1 (2018-11-20)

- Minor clarifications/fixes (#103)

## 0.1.0 (2018-11-13)

- Initial release

[0.10.0]: https://github.com/tendermint/kms/pull/328
[tendermint v0.32]: https://github.com/tendermint/tendermint/blob/master/CHANGELOG.md#v0320
[#326]: https://github.com/tendermint/kms/pull/326
[#324]: https://github.com/tendermint/kms/pull/324
[#315]: https://github.com/tendermint/kms/pull/315
[#312]: https://github.com/tendermint/kms/pull/312
[#298]: https://github.com/tendermint/kms/pull/298
[#296]: https://github.com/tendermint/kms/pull/296
[#292]: https://github.com/tendermint/kms/pull/292
[#291]: https://github.com/tendermint/kms/pull/291
[#286]: https://github.com/tendermint/kms/pull/286
[0.9.0]: https://github.com/tendermint/kms/pull/280
[#279]: https://github.com/tendermint/kms/pull/279
[#272]: https://github.com/tendermint/kms/pull/272
[#271]: https://github.com/tendermint/kms/pull/271
[0.8.0]: https://github.com/tendermint/kms/pull/269
[#268]: https://github.com/tendermint/kms/pull/268
[#267]: https://github.com/tendermint/kms/pull/267
[#259]: https://github.com/tendermint/kms/pull/259
[0.7.0]: https://github.com/tendermint/kms/pull/247
[#243]: https://github.com/tendermint/kms/pull/243
[#235]: https://github.com/tendermint/kms/pull/235
[#234]: https://github.com/tendermint/kms/pull/234
[0.6.0]: https://github.com/tendermint/kms/pull/229
[tendermint v0.31]: https://github.com/tendermint/tendermint/blob/master/CHANGELOG.md#v0310
[#228]: https://github.com/tendermint/kms/pull/228
[0.5.0]: https://github.com/tendermint/kms/pull/220
[tendermint v0.30]: https://github.com/tendermint/tendermint/blob/master/CHANGELOG.md#v0300
[#219]: https://github.com/tendermint/kms/pull/219
[#205]: https://github.com/tendermint/kms/pull/219
[#181]: https://github.com/tendermint/kms/pull/181
[tendermint v0.29]: https://github.com/tendermint/tendermint/blob/master/CHANGELOG.md#v0290
[tendermint v0.28]: https://github.com/tendermint/tendermint/blob/master/CHANGELOG.md#v0280
[#30]: https://github.com/interchainio/tendermint-rs/pull/30
[#16]: https://github.com/interchainio/tendermint-rs/pull/16
[#15]: https://github.com/interchainio/tendermint-rs/pull/15
[#40]: https://github.com/interchainio/tendermint-rs/pull/40
[#55]: https://github.com/interchainio/tendermint-rs/pull/55
[#85]: https://github.com/interchainio/tendermint-rs/pull/85
[#64]: https://github.com/interchainio/tendermint-rs/pull/64
[#14]: https://github.com/interchainio/tendermint-rs/pull/14
[#42]: https://github.com/interchainio/tendermint-rs/pull/42
[#65]: https://github.com/interchainio/tendermint-rs/pull/65
[#61]: https://github.com/interchainio/tendermint-rs/pull/61
[#AbciQueryMethodEnum]:
https://github.com/interchainio/tendermint-rs/commit/566dfb6a9ef9659a504b43fb8ccb5c5e7969e3a0
[#13]: https://github.com/interchainio/tendermint-rs/pull/13
[#17]: https://github.com/interchainio/tendermint-rs/pull/17
[#77]: https://github.com/interchainio/tendermint-rs/pull/77
[#6]: https://github.com/interchainio/tendermint-rs/pull/6
[#31]: https://github.com/interchainio/tendermint-rs/pull/31
[#36]: https://github.com/interchainio/tendermint-rs/pull/36
[#60]: https://github.com/interchainio/tendermint-rs/pull/60
[#22]: https://github.com/interchainio/tendermint-rs/pull/22
[#74]: https://github.com/interchainio/tendermint-rs/pull/74
[#89]: https://github.com/interchainio/tendermint-rs/pull/89
[#47]: https://github.com/interchainio/tendermint-rs/pull/47
[#90]: https://github.com/interchainio/tendermint-rs/pull/90
[#83]: https://github.com/interchainio/tendermint-rs/pull/83
[#91]: https://github.com/interchainio/tendermint-rs/pull/91<|MERGE_RESOLUTION|>--- conflicted
+++ resolved
@@ -78,22 +78,11 @@
   To access this struct you need to enable both the `client`, `subscription`
   and `transport_websocket` features when using the `tendermint-rpc` crate.
   ([#516])
-<<<<<<< HEAD
-=======
-- `[rpc]` A `MockClient` and `MockSubscriptionClient` struct are available for use in
-  instances where you may want to interact with the Tendermint RPC from your
-  tests without integrating with an actual node. To access these structs you
-  need to enable the `client`, `subscription` and `transport_mock` features
-  when using the `tendermint-rpc` crate. If you only want to use the
-  `MockClient` struct, just enable features `client` and `transport_mock`.
-  See the crate docs for more details.
-  ([#516])
 - `[rpc]` The subscription client interface provides a structured `Query`
   mechanism to help ensure compile-time validity of subscription queries.
   See the crate docs and [#584] for details.
 - `[rpc]` The RPC request and response types' fields are now all publicly
   accessible ([#636]).
->>>>>>> 150a2c9a
 
 - `[tendermint | rpc | light-client]` Crates now compile to WASM on the `wasm32-unknown-unknown` and `wasm32-wasi` targets ([#463])
 - Dependency updates: 
@@ -128,13 +117,10 @@
 [#578]: https://github.com/informalsystems/tendermint-rs/pull/578
 [#583]: https://github.com/informalsystems/tendermint-rs/pull/583
 [#584]: https://github.com/informalsystems/tendermint-rs/pull/584
-<<<<<<< HEAD
 [#585]: https://github.com/informalsystems/tendermint-rs/issues/585
 [#590]: https://github.com/informalsystems/tendermint-rs/issues/590
 [#603]: https://github.com/informalsystems/tendermint-rs/pull/603
-=======
 [#636]: https://github.com/informalsystems/tendermint-rs/pull/636
->>>>>>> 150a2c9a
 
 ## v0.16.0
 
