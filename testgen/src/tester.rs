use crate::helpers::*;
use crate::tester::TestResult::{Failure, ParseError, ReadError, Success};
use serde::de::DeserializeOwned;
use std::{
<<<<<<< HEAD
    fs,
    io::Write,
    panic::{self, UnwindSafe},
=======
    fs::{self, DirEntry},
    io::Write,
    panic::{self, RefUnwindSafe, UnwindSafe},
>>>>>>> 598a72ae
    path::{Path, PathBuf},
    sync::{Arc, Mutex},
};
use tempfile::TempDir;

/// A test environment, which is essentially a wrapper around some directory,
/// with some utility functions operating relative to that directory.
#[derive(Debug, Clone)]
pub struct TestEnv {
    /// Directory where the test is being executed
    current_dir: String,
}

impl TestEnv {
    pub fn new(current_dir: &str) -> Option<Self> {
        fs::create_dir_all(current_dir).ok().map(|_| TestEnv {
            current_dir: current_dir.to_string(),
        })
    }

<<<<<<< HEAD
    pub fn cleanup(&self) -> Option<()> {
        fs::remove_dir_all(&self.current_dir)
            .ok()
            .and(fs::create_dir_all(&self.current_dir).ok())
    }

=======
>>>>>>> 598a72ae
    pub fn push(&self, child: &str) -> Option<Self> {
        let mut path = PathBuf::from(&self.current_dir);
        path.push(child);
        path.to_str().and_then(|path| TestEnv::new(path))
    }

    pub fn current_dir(&self) -> &str {
        &self.current_dir
    }

    pub fn logln(&self, msg: &str) -> Option<()> {
        println!("{}", msg);
<<<<<<< HEAD
        self.full_path("_log").and_then(|full_path| {
            fs::OpenOptions::new()
                .create(true)
                .append(true)
                .open(full_path)
                .ok()
                .and_then(|mut file| file.write_all((String::from(msg) + "\n").as_bytes()).ok())
        })
    }

    pub fn logln_to(&self, msg: &str, rel_path: &str) -> Option<()> {
        println!("{}", msg);
        self.full_path(rel_path).and_then(|full_path| {
            fs::OpenOptions::new()
                .create(true)
                .append(true)
                .open(full_path)
                .ok()
                .and_then(|mut file| file.write_all((String::from(msg) + "\n").as_bytes()).ok())
        })
    }

    /// Read a file from a path relative to the environment current dir into a string
    pub fn read_file(&self, rel_path: &str) -> Option<String> {
        self.full_path(rel_path)
            .and_then(|full_path| fs::read_to_string(&full_path).ok())
    }

    /// Write a file to a path relative to the environment current dir
    pub fn write_file(&self, rel_path: &str, contents: &str) -> Option<()> {
        self.full_path(rel_path)
            .and_then(|full_path| fs::write(full_path, contents).ok())
    }

    /// Parse a file from a path relative to the environment current dir as the given type
    pub fn parse_file_as<T: DeserializeOwned>(&self, rel_path: &str) -> Option<T> {
=======
        fs::OpenOptions::new()
            .create(true)
            .append(true)
            .open(self.full_path("log"))
            .ok()
            .and_then(|mut file| writeln!(file, "{}", msg).ok())
    }

    pub fn logln_to(&self, msg: &str, rel_path: impl AsRef<Path>) -> Option<()> {
        println!("{}", msg);
        fs::OpenOptions::new()
            .create(true)
            .append(true)
            .open(self.full_path(rel_path))
            .ok()
            .and_then(|mut file| writeln!(file, "{}", msg).ok())
    }

    /// Read a file from a path relative to the environment current dir into a string
    pub fn read_file(&self, rel_path: impl AsRef<Path>) -> Option<String> {
        fs::read_to_string(self.full_path(rel_path)).ok()
    }

    /// Write a file to a path relative to the environment current dir
    pub fn write_file(&self, rel_path: impl AsRef<Path>, contents: &str) -> Option<()> {
        fs::write(self.full_path(rel_path), contents).ok()
    }

    /// Parse a file from a path relative to the environment current dir as the given type
    pub fn parse_file<T: DeserializeOwned>(&self, rel_path: impl AsRef<Path>) -> Option<T> {
>>>>>>> 598a72ae
        self.read_file(rel_path)
            .and_then(|input| serde_json::from_str(&input).ok())
    }

    /// Copy a file from the path outside environment into the environment current dir
<<<<<<< HEAD
    /// Returns the relative path of the file, or None if copying was not successful
    pub fn copy_file_from(&self, path: &str) -> Option<String> {
        let path = Path::new(path);
        if !path.is_file() {
            return None;
        }
        path.file_name().and_then(|name| {
            name.to_str().and_then(|name| {
                self.full_path(name)
                    .and_then(|dest| fs::copy(path, dest).ok().map(|_| name.to_string()))
            })
        })
    }

    /// Copy a file from the path relative to the other environment into the environment current dir
    /// Returns the relative path of the file, or None if copying was not successful
    pub fn copy_file_from_env(&self, other: &TestEnv, path: &str) -> Option<String> {
        other
            .full_path(path)
            .and_then(|full_path| self.copy_file_from(&full_path))
=======
    /// Returns None if copying was not successful
    pub fn copy_file_from(&self, path: impl AsRef<Path>) -> Option<()> {
        let path = path.as_ref();
        if !path.is_file() {
            return None;
        }
        let name = path.file_name()?.to_str()?;
        fs::copy(path, self.full_path(name)).ok().map(|_| ())
    }

    /// Copy a file from the path relative to the other environment into the environment current dir
    /// Returns None if copying was not successful
    pub fn copy_file_from_env(&self, other: &TestEnv, path: impl AsRef<Path>) -> Option<()> {
        self.copy_file_from(other.full_path(path))
>>>>>>> 598a72ae
    }

    /// Convert a relative path to the full path from the test root
    /// Return None if the full path can't be formed
<<<<<<< HEAD
    pub fn full_path(&self, rel_path: &str) -> Option<String> {
        let full_path = PathBuf::from(&self.current_dir).join(rel_path);
        match full_path.to_str() {
            None => None,
            Some(full_path) => Some(full_path.to_string()),
        }
=======
    pub fn full_path(&self, rel_path: impl AsRef<Path>) -> PathBuf {
        PathBuf::from(&self.current_dir).join(rel_path)
>>>>>>> 598a72ae
    }

    /// Convert a full path to the path relative to the test root
    /// Returns None if the full path doesn't contain test root as prefix
<<<<<<< HEAD
    pub fn rel_path(&self, full_path: &str) -> Option<String> {
        match PathBuf::from(full_path).strip_prefix(&self.current_dir) {
=======
    pub fn rel_path(&self, full_path: impl AsRef<Path>) -> Option<String> {
        match PathBuf::from(full_path.as_ref()).strip_prefix(&self.current_dir) {
>>>>>>> 598a72ae
            Err(_) => None,
            Ok(rel_path) => match rel_path.to_str() {
                None => None,
                Some(rel_path) => Some(rel_path.to_string()),
            },
        }
    }

    /// Convert a relative path to the full path from the test root, canonicalized
    /// Returns None the full path can't be formed
<<<<<<< HEAD
    pub fn full_canonical_path(&self, rel_path: &str) -> Option<String> {
=======
    pub fn full_canonical_path(&self, rel_path: impl AsRef<Path>) -> Option<String> {
>>>>>>> 598a72ae
        let full_path = PathBuf::from(&self.current_dir).join(rel_path);
        full_path
            .canonicalize()
            .ok()
            .and_then(|p| p.to_str().map(|x| x.to_string()))
    }
}

#[derive(Debug, Clone)]
pub enum TestResult {
    ReadError,
    ParseError,
    Success,
    Failure { message: String, location: String },
}

/// A function that takes as input the test file path and its content,
/// and returns the result of running the test on it
type TestFn = Box<dyn Fn(&str, &str) -> TestResult>;

/// A function that takes as input the batch file path and its content,
/// and returns the vector of test names/contents for tests in the batch,
/// or None if the batch could not be parsed
type BatchFn = Box<dyn Fn(&str, &str) -> Option<Vec<(String, String)>>>;

pub struct Test {
    /// test name
    pub name: String,
    /// test function
    pub test: TestFn,
}

/// Tester allows you to easily run some test functions over a set of test files.
/// You create a Tester instance with the reference to some specific directory, containing your test files.
/// After a creation, you can add several types of tests there:
///  * add_test() adds a simple test function, which can run on some test, deserilizable from a file.
///  * add_test_with_env() allows your test function to receive several test environments,
///    so that it can easily perform some operations on files when necessary
///  * add_test_batch() adds a batch of test: a function that accepts a ceserializable batch description,
///    and produces a set of test from it
///
///  After you have added all your test functions, you run Tester either on individual files
///  using run_for_file(), or for whole directories, using run_foreach_in_dir();
///  the directories will be traversed recursively top-down.
///
///  The last step involves calling the finalize() function, which will produce the test report
///  and panic in case there was at least one failing test.
///  When there are files in the directories you run Tester on, that could not be read/parsed,
///  it is also considered an error, and leads to panic.
pub struct Tester {
    name: String,
    root_dir: String,
    tests: Vec<Test>,
    batches: Vec<BatchFn>,
    results: std::collections::BTreeMap<String, Vec<(String, TestResult)>>,
}

impl TestResult {
    pub fn is_success(&self) -> bool {
        matches!(self, TestResult::Success)
    }
    pub fn is_failure(&self) -> bool {
        matches!(self, TestResult::Failure {
            message: _,
            location: _,
        })
    }
    pub fn is_readerror(&self) -> bool {
        matches!(self, TestResult::ReadError)
    }
    pub fn is_parseerror(&self) -> bool {
        matches!(self, TestResult::ParseError)
    }
}

impl Tester {
    pub fn new(name: &str, root_dir: &str) -> Tester {
        Tester {
            name: name.to_string(),
            root_dir: root_dir.to_string(),
            tests: vec![],
            batches: vec![],
            results: Default::default(),
        }
    }

    pub fn env(&self) -> Option<TestEnv> {
        TestEnv::new(&self.root_dir)
    }

    pub fn output_env(&self) -> Option<TestEnv> {
<<<<<<< HEAD
        fs::create_dir_all(self.root_dir.clone() + "/_" + &self.name)
            .ok()
            .and(TestEnv::new(&(self.root_dir.clone() + "/_" + &self.name)))
=======
        let output_dir = self.root_dir.clone() + "/_" + &self.name;
        fs::create_dir_all(&output_dir)
            .ok()
            .and(TestEnv::new(&output_dir))
>>>>>>> 598a72ae
    }

    fn capture_test<F>(test: F) -> TestResult
    where
        F: FnOnce() + UnwindSafe,
    {
        let test_result = Arc::new(Mutex::new(ParseError));
        let old_hook = panic::take_hook();
        panic::set_hook({
            let result = test_result.clone();
            Box::new(move |info| {
                let mut result = result.lock().unwrap();
                let message = match info.payload().downcast_ref::<&'static str>() {
                    Some(s) => s.to_string(),
                    None => match info.payload().downcast_ref::<String>() {
                        Some(s) => s.clone(),
                        None => "Unknown error".to_string(),
                    },
                };
                let location = match info.location() {
                    Some(l) => l.to_string(),
                    None => "".to_string(),
                };
                *result = Failure { message, location };
            })
        });
        let result = panic::catch_unwind(|| test());
        panic::set_hook(old_hook);
        match result {
            Ok(_) => Success,
            Err(_) => (*test_result.lock().unwrap()).clone(),
        }
    }

    pub fn add_test<T, F>(&mut self, name: &str, test: F)
    where
        T: 'static + DeserializeOwned + UnwindSafe,
        F: Fn(T) + UnwindSafe + RefUnwindSafe + 'static,
    {
        let test_fn = move |_path: &str, input: &str| match parse_as::<T>(&input) {
            Ok(test_case) => Tester::capture_test(|| {
                test(test_case);
            }),
            Err(_) => ParseError,
        };
        self.tests.push(Test {
            name: name.to_string(),
            test: Box::new(test_fn),
        });
    }

<<<<<<< HEAD
    pub fn add_test_with_env<T>(&mut self, name: &str, test: fn(T, &TestEnv, &TestEnv, &TestEnv))
=======
    pub fn add_test_with_env<T, F>(&mut self, name: &str, test: F)
>>>>>>> 598a72ae
    where
        T: 'static + DeserializeOwned + UnwindSafe,
        F: Fn(T, &TestEnv, &TestEnv, &TestEnv) + UnwindSafe + RefUnwindSafe + 'static,
    {
        let test_env = self.env().unwrap();
        let output_env = self.output_env().unwrap();
        let test_fn = move |path: &str, input: &str| match parse_as::<T>(&input) {
            Ok(test_case) => Tester::capture_test(|| {
                // It is OK to unwrap() here: in case of unwrapping failure, the test will fail.
                let dir = TempDir::new().unwrap();
                let env = TestEnv::new(dir.path().to_str().unwrap()).unwrap();
<<<<<<< HEAD
                let output_dir = output_env.full_path(path).unwrap();
                let output_env = TestEnv::new(&output_dir).unwrap();
                output_env.cleanup();
=======
                let output_dir = output_env.full_path(path);
                let output_env = TestEnv::new(output_dir.to_str().unwrap()).unwrap();
                fs::remove_dir_all(&output_dir).unwrap();
>>>>>>> 598a72ae
                test(test_case, &env, &test_env, &output_env);
            }),
            Err(_) => ParseError,
        };
        self.tests.push(Test {
            name: name.to_string(),
            test: Box::new(test_fn),
        });
    }

<<<<<<< HEAD
    pub fn add_test_batch<T>(&mut self, batch: fn(T) -> Vec<(String, String)>)
    where
        T: 'static + DeserializeOwned,
=======
    pub fn add_test_batch<T, F>(&mut self, batch: F)
    where
        T: 'static + DeserializeOwned,
        F: Fn(T) -> Vec<(String, String)> + 'static,
>>>>>>> 598a72ae
    {
        let batch_fn = move |_path: &str, input: &str| match parse_as::<T>(&input) {
            Ok(test_batch) => Some(batch(test_batch)),
            Err(_) => None,
        };
        self.batches.push(Box::new(batch_fn));
    }

    fn results_for(&mut self, name: &str) -> &mut Vec<(String, TestResult)> {
        self.results
            .entry(name.to_string())
            .or_insert_with(Vec::new)
    }

    fn add_result(&mut self, name: &str, path: &str, result: TestResult) {
        self.results_for(name).push((path.to_string(), result));
    }

    fn read_error(&mut self, path: &str) {
        self.results_for("")
            .push((path.to_string(), TestResult::ReadError))
    }

    fn parse_error(&mut self, path: &str) {
        self.results_for("")
            .push((path.to_string(), TestResult::ParseError))
    }

    pub fn successful_tests(&self, test: &str) -> Vec<String> {
        let mut tests = Vec::new();
        if let Some(results) = self.results.get(test) {
            for (path, res) in results {
                if let Success = res {
                    tests.push(path.clone())
                }
            }
        }
        tests
    }

    pub fn failed_tests(&self, test: &str) -> Vec<(String, String, String)> {
        let mut tests = Vec::new();
        if let Some(results) = self.results.get(test) {
            for (path, res) in results {
                if let Failure { message, location } = res {
                    tests.push((path.clone(), message.clone(), location.clone()))
                }
            }
        }
        tests
    }

    pub fn unreadable_tests(&self) -> Vec<String> {
        let mut tests = Vec::new();
        if let Some(results) = self.results.get("") {
            for (path, res) in results {
                if let ReadError = res {
                    tests.push(path.clone())
                }
            }
        }
        tests
    }

    pub fn unparseable_tests(&self) -> Vec<String> {
        let mut tests = Vec::new();
        if let Some(results) = self.results.get("") {
            for (path, res) in results {
                if let ParseError = res {
                    tests.push(path.clone())
                }
            }
        }
        tests
    }

    fn run_for_input(&mut self, path: &str, input: &str) {
        let mut results = Vec::new();
        for Test { name, test } in &self.tests {
            match test(path, input) {
                TestResult::ParseError => continue,
                res => results.push((name.to_string(), path, res)),
            }
        }
        if !results.is_empty() {
            for (name, path, res) in results {
                self.add_result(&name, path, res)
            }
        } else {
            // parsing as a test failed; try parse as a batch
            let mut res_tests = Vec::new();
            for batch in &self.batches {
                match batch(path, input) {
                    None => continue,
                    Some(tests) => {
                        for (name, input) in tests {
                            let test_path = path.to_string() + "/" + &name;
                            res_tests.push((test_path, input));
                        }
                    }
                }
            }
            if !res_tests.is_empty() {
                for (path, input) in res_tests {
                    self.run_for_input(&path, &input);
                }
            } else {
                // parsing both as a test and as a batch failed
                self.parse_error(path);
            }
        }
    }

    pub fn run_for_file(&mut self, path: &str) {
        match self.env().unwrap().read_file(path) {
            None => self.read_error(path),
            Some(input) => self.run_for_input(path, &input),
        }
    }

    pub fn run_foreach_in_dir(&mut self, dir: &str) {
        let full_dir = PathBuf::from(&self.root_dir).join(dir);
        let starts_with_underscore = |entry: &DirEntry| {
            if let Some(last) = entry.path().iter().rev().next() {
                if let Some(last) = last.to_str() {
                    if last.starts_with('_') {
                        return true;
                    }
                }
            }
            false
        };
        match full_dir.to_str() {
            None => self.read_error(dir),
            Some(full_dir) => match fs::read_dir(full_dir) {
                Err(_) => self.read_error(full_dir),
                Ok(paths) => {
                    for path in paths {
                        if let Ok(entry) = path {
                            // ignore path components starting with '_'
<<<<<<< HEAD
                            if let Some(last) = entry.path().iter().rev().next() {
                                if let Some(last) = last.to_str() {
                                    if last.starts_with('_') {
                                        continue;
                                    }
                                }
=======
                            if starts_with_underscore(&entry) {
                                continue;
>>>>>>> 598a72ae
                            }
                            if let Ok(kind) = entry.file_type() {
                                let path = format!("{}", entry.path().display());
                                let rel_path = self.env().unwrap().rel_path(&path).unwrap();
                                if kind.is_file() || kind.is_symlink() {
                                    if !rel_path.ends_with(".json") {
                                        continue;
                                    } else {
                                        self.run_for_file(&rel_path);
                                    }
                                } else if kind.is_dir() {
                                    self.run_foreach_in_dir(&rel_path);
                                }
                            }
                        }
                    }
                }
            },
        }
    }

    pub fn finalize(&mut self) {
        let env = self.output_env().unwrap();
<<<<<<< HEAD
        env.write_file("_report", "");
        let print = |msg: &str| {
            env.logln_to(msg, "_report");
=======
        env.write_file("report", "");
        let print = |msg: &str| {
            env.logln_to(msg, "report");
>>>>>>> 598a72ae
        };
        let mut do_panic = false;

        print(&format!(
            "\n====== Report for '{}' tester run ======",
            &self.name
        ));
        for name in self.results.keys() {
            if name.is_empty() {
                continue;
            }
            print(&format!("\nResults for '{}'", name));
            let tests = self.successful_tests(name);
            if !tests.is_empty() {
                print("  Successful tests:  ");
                for path in tests {
                    print(&format!("    {}", path));
<<<<<<< HEAD
                    if let Some(logs) = env.read_file(&(path + "/_log")) {
=======
                    if let Some(logs) = env.read_file(&(path + "/log")) {
>>>>>>> 598a72ae
                        print(&logs)
                    }
                }
            }
            let tests = self.failed_tests(name);
            if !tests.is_empty() {
                do_panic = true;
                print("  Failed tests:  ");
                for (path, message, location) in tests {
                    print(&format!("    {}, '{}', {}", path, message, location));
<<<<<<< HEAD
                    if let Some(logs) = env.read_file(&(path + "/_log")) {
=======
                    if let Some(logs) = env.read_file(&(path + "/log")) {
>>>>>>> 598a72ae
                        print(&logs)
                    }
                }
            }
        }
        let tests = self.unreadable_tests();
        if !tests.is_empty() {
            do_panic = true;
            print("\nUnreadable tests:  ");
            for path in tests {
                print(&format!("  {}", path))
            }
        }
        let tests = self.unparseable_tests();
        if !tests.is_empty() {
            do_panic = true;
            print("\nUnparseable tests:  ");
            for path in tests {
                print(&format!("  {}", path))
            }
        }
        print(&format!(
            "\n====== End of report for '{}' tester run ======\n",
            &self.name
        ));
        if do_panic {
            panic!("Some tests failed or could not be read/parsed");
        }
    }
}<|MERGE_RESOLUTION|>--- conflicted
+++ resolved
@@ -2,15 +2,9 @@
 use crate::tester::TestResult::{Failure, ParseError, ReadError, Success};
 use serde::de::DeserializeOwned;
 use std::{
-<<<<<<< HEAD
-    fs,
-    io::Write,
-    panic::{self, UnwindSafe},
-=======
     fs::{self, DirEntry},
     io::Write,
     panic::{self, RefUnwindSafe, UnwindSafe},
->>>>>>> 598a72ae
     path::{Path, PathBuf},
     sync::{Arc, Mutex},
 };
@@ -31,15 +25,6 @@
         })
     }
 
-<<<<<<< HEAD
-    pub fn cleanup(&self) -> Option<()> {
-        fs::remove_dir_all(&self.current_dir)
-            .ok()
-            .and(fs::create_dir_all(&self.current_dir).ok())
-    }
-
-=======
->>>>>>> 598a72ae
     pub fn push(&self, child: &str) -> Option<Self> {
         let mut path = PathBuf::from(&self.current_dir);
         path.push(child);
@@ -52,44 +37,6 @@
 
     pub fn logln(&self, msg: &str) -> Option<()> {
         println!("{}", msg);
-<<<<<<< HEAD
-        self.full_path("_log").and_then(|full_path| {
-            fs::OpenOptions::new()
-                .create(true)
-                .append(true)
-                .open(full_path)
-                .ok()
-                .and_then(|mut file| file.write_all((String::from(msg) + "\n").as_bytes()).ok())
-        })
-    }
-
-    pub fn logln_to(&self, msg: &str, rel_path: &str) -> Option<()> {
-        println!("{}", msg);
-        self.full_path(rel_path).and_then(|full_path| {
-            fs::OpenOptions::new()
-                .create(true)
-                .append(true)
-                .open(full_path)
-                .ok()
-                .and_then(|mut file| file.write_all((String::from(msg) + "\n").as_bytes()).ok())
-        })
-    }
-
-    /// Read a file from a path relative to the environment current dir into a string
-    pub fn read_file(&self, rel_path: &str) -> Option<String> {
-        self.full_path(rel_path)
-            .and_then(|full_path| fs::read_to_string(&full_path).ok())
-    }
-
-    /// Write a file to a path relative to the environment current dir
-    pub fn write_file(&self, rel_path: &str, contents: &str) -> Option<()> {
-        self.full_path(rel_path)
-            .and_then(|full_path| fs::write(full_path, contents).ok())
-    }
-
-    /// Parse a file from a path relative to the environment current dir as the given type
-    pub fn parse_file_as<T: DeserializeOwned>(&self, rel_path: &str) -> Option<T> {
-=======
         fs::OpenOptions::new()
             .create(true)
             .append(true)
@@ -120,34 +67,11 @@
 
     /// Parse a file from a path relative to the environment current dir as the given type
     pub fn parse_file<T: DeserializeOwned>(&self, rel_path: impl AsRef<Path>) -> Option<T> {
->>>>>>> 598a72ae
         self.read_file(rel_path)
             .and_then(|input| serde_json::from_str(&input).ok())
     }
 
     /// Copy a file from the path outside environment into the environment current dir
-<<<<<<< HEAD
-    /// Returns the relative path of the file, or None if copying was not successful
-    pub fn copy_file_from(&self, path: &str) -> Option<String> {
-        let path = Path::new(path);
-        if !path.is_file() {
-            return None;
-        }
-        path.file_name().and_then(|name| {
-            name.to_str().and_then(|name| {
-                self.full_path(name)
-                    .and_then(|dest| fs::copy(path, dest).ok().map(|_| name.to_string()))
-            })
-        })
-    }
-
-    /// Copy a file from the path relative to the other environment into the environment current dir
-    /// Returns the relative path of the file, or None if copying was not successful
-    pub fn copy_file_from_env(&self, other: &TestEnv, path: &str) -> Option<String> {
-        other
-            .full_path(path)
-            .and_then(|full_path| self.copy_file_from(&full_path))
-=======
     /// Returns None if copying was not successful
     pub fn copy_file_from(&self, path: impl AsRef<Path>) -> Option<()> {
         let path = path.as_ref();
@@ -162,33 +86,18 @@
     /// Returns None if copying was not successful
     pub fn copy_file_from_env(&self, other: &TestEnv, path: impl AsRef<Path>) -> Option<()> {
         self.copy_file_from(other.full_path(path))
->>>>>>> 598a72ae
     }
 
     /// Convert a relative path to the full path from the test root
     /// Return None if the full path can't be formed
-<<<<<<< HEAD
-    pub fn full_path(&self, rel_path: &str) -> Option<String> {
-        let full_path = PathBuf::from(&self.current_dir).join(rel_path);
-        match full_path.to_str() {
-            None => None,
-            Some(full_path) => Some(full_path.to_string()),
-        }
-=======
     pub fn full_path(&self, rel_path: impl AsRef<Path>) -> PathBuf {
         PathBuf::from(&self.current_dir).join(rel_path)
->>>>>>> 598a72ae
     }
 
     /// Convert a full path to the path relative to the test root
     /// Returns None if the full path doesn't contain test root as prefix
-<<<<<<< HEAD
-    pub fn rel_path(&self, full_path: &str) -> Option<String> {
-        match PathBuf::from(full_path).strip_prefix(&self.current_dir) {
-=======
     pub fn rel_path(&self, full_path: impl AsRef<Path>) -> Option<String> {
         match PathBuf::from(full_path.as_ref()).strip_prefix(&self.current_dir) {
->>>>>>> 598a72ae
             Err(_) => None,
             Ok(rel_path) => match rel_path.to_str() {
                 None => None,
@@ -199,11 +108,7 @@
 
     /// Convert a relative path to the full path from the test root, canonicalized
     /// Returns None the full path can't be formed
-<<<<<<< HEAD
-    pub fn full_canonical_path(&self, rel_path: &str) -> Option<String> {
-=======
     pub fn full_canonical_path(&self, rel_path: impl AsRef<Path>) -> Option<String> {
->>>>>>> 598a72ae
         let full_path = PathBuf::from(&self.current_dir).join(rel_path);
         full_path
             .canonicalize()
@@ -295,16 +200,10 @@
     }
 
     pub fn output_env(&self) -> Option<TestEnv> {
-<<<<<<< HEAD
-        fs::create_dir_all(self.root_dir.clone() + "/_" + &self.name)
-            .ok()
-            .and(TestEnv::new(&(self.root_dir.clone() + "/_" + &self.name)))
-=======
         let output_dir = self.root_dir.clone() + "/_" + &self.name;
         fs::create_dir_all(&output_dir)
             .ok()
             .and(TestEnv::new(&output_dir))
->>>>>>> 598a72ae
     }
 
     fn capture_test<F>(test: F) -> TestResult
@@ -356,11 +255,7 @@
         });
     }
 
-<<<<<<< HEAD
-    pub fn add_test_with_env<T>(&mut self, name: &str, test: fn(T, &TestEnv, &TestEnv, &TestEnv))
-=======
     pub fn add_test_with_env<T, F>(&mut self, name: &str, test: F)
->>>>>>> 598a72ae
     where
         T: 'static + DeserializeOwned + UnwindSafe,
         F: Fn(T, &TestEnv, &TestEnv, &TestEnv) + UnwindSafe + RefUnwindSafe + 'static,
@@ -372,15 +267,9 @@
                 // It is OK to unwrap() here: in case of unwrapping failure, the test will fail.
                 let dir = TempDir::new().unwrap();
                 let env = TestEnv::new(dir.path().to_str().unwrap()).unwrap();
-<<<<<<< HEAD
-                let output_dir = output_env.full_path(path).unwrap();
-                let output_env = TestEnv::new(&output_dir).unwrap();
-                output_env.cleanup();
-=======
                 let output_dir = output_env.full_path(path);
                 let output_env = TestEnv::new(output_dir.to_str().unwrap()).unwrap();
                 fs::remove_dir_all(&output_dir).unwrap();
->>>>>>> 598a72ae
                 test(test_case, &env, &test_env, &output_env);
             }),
             Err(_) => ParseError,
@@ -391,16 +280,10 @@
         });
     }
 
-<<<<<<< HEAD
-    pub fn add_test_batch<T>(&mut self, batch: fn(T) -> Vec<(String, String)>)
-    where
-        T: 'static + DeserializeOwned,
-=======
     pub fn add_test_batch<T, F>(&mut self, batch: F)
     where
         T: 'static + DeserializeOwned,
         F: Fn(T) -> Vec<(String, String)> + 'static,
->>>>>>> 598a72ae
     {
         let batch_fn = move |_path: &str, input: &str| match parse_as::<T>(&input) {
             Ok(test_batch) => Some(batch(test_batch)),
@@ -541,17 +424,8 @@
                     for path in paths {
                         if let Ok(entry) = path {
                             // ignore path components starting with '_'
-<<<<<<< HEAD
-                            if let Some(last) = entry.path().iter().rev().next() {
-                                if let Some(last) = last.to_str() {
-                                    if last.starts_with('_') {
-                                        continue;
-                                    }
-                                }
-=======
                             if starts_with_underscore(&entry) {
                                 continue;
->>>>>>> 598a72ae
                             }
                             if let Ok(kind) = entry.file_type() {
                                 let path = format!("{}", entry.path().display());
@@ -575,15 +449,9 @@
 
     pub fn finalize(&mut self) {
         let env = self.output_env().unwrap();
-<<<<<<< HEAD
-        env.write_file("_report", "");
-        let print = |msg: &str| {
-            env.logln_to(msg, "_report");
-=======
         env.write_file("report", "");
         let print = |msg: &str| {
             env.logln_to(msg, "report");
->>>>>>> 598a72ae
         };
         let mut do_panic = false;
 
@@ -601,11 +469,7 @@
                 print("  Successful tests:  ");
                 for path in tests {
                     print(&format!("    {}", path));
-<<<<<<< HEAD
-                    if let Some(logs) = env.read_file(&(path + "/_log")) {
-=======
                     if let Some(logs) = env.read_file(&(path + "/log")) {
->>>>>>> 598a72ae
                         print(&logs)
                     }
                 }
@@ -616,11 +480,7 @@
                 print("  Failed tests:  ");
                 for (path, message, location) in tests {
                     print(&format!("    {}, '{}', {}", path, message, location));
-<<<<<<< HEAD
-                    if let Some(logs) = env.read_file(&(path + "/_log")) {
-=======
                     if let Some(logs) = env.read_file(&(path + "/log")) {
->>>>>>> 598a72ae
                         print(&logs)
                     }
                 }
