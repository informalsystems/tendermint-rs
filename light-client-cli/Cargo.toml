--- conflicted
+++ resolved
@@ -1,10 +1,6 @@
 [package]
 name       = "tendermint-light-client-cli"
-<<<<<<< HEAD
-version    = "0.32.1"
-=======
 version    = "0.32.2"
->>>>>>> cf2d004e
 edition    = "2021"
 license    = "Apache-2.0"
 readme     = "README.md"
@@ -27,17 +23,10 @@
 rustdoc-args = ["--cfg", "docsrs"]
 
 [dependencies]
-<<<<<<< HEAD
-tendermint = { version = "0.32.1", path = "../tendermint" }
-tendermint-rpc = { version = "0.32.1", path = "../rpc", features = ["http-client"] }
-tendermint-light-client = { version = "0.32.1", path = "../light-client" }
-tendermint-light-client-detector = { version = "0.32.1", path = "../light-client-detector" }
-=======
 tendermint = { version = "0.32.2", path = "../tendermint" }
 tendermint-rpc = { version = "0.32.2", path = "../rpc", features = ["http-client"] }
 tendermint-light-client = { version = "0.32.2", path = "../light-client" }
 tendermint-light-client-detector = { version = "0.32.2", path = "../light-client-detector" }
->>>>>>> cf2d004e
 
 clap = { version = "4.1.8", features = ["derive"] }
 color-eyre = "0.6.2"
