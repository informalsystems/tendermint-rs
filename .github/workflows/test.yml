--- conflicted
+++ resolved
@@ -125,32 +125,6 @@
         env:
           RUST_LOG: debug
 
-<<<<<<< HEAD
-  kvstore-integration-latest:
-    runs-on: ubuntu-latest
-    services:
-      tendermint:
-        image: tendermint/tendermint:latest
-        ports:
-          - 26656:26656
-          - 26657:26657
-          - 26660:26660
-    steps:
-      - uses: actions/checkout@v2
-      - uses: actions-rs/toolchain@v1
-        with:
-          toolchain: stable
-          override: true
-      - uses: actions-rs/cargo@v1
-        # Don't fail CI due to integration failures on unstable/unreleased versions
-        continue-on-error: true
-        with:
-          command: test-all-features
-          args: --manifest-path tools/kvstore-test/Cargo.toml
-        timeout-minutes: 30
-
-=======
->>>>>>> e4eb6b92
   nightly-coverage:
     runs-on: ubuntu-latest
     steps:
