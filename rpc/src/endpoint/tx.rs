--- conflicted
+++ resolved
@@ -11,17 +11,10 @@
 pub struct Request {
     /// The hash of the transaction we want to find.
     ///
-<<<<<<< HEAD
-    /// Serialized internally into a hexadecimal-encoded string before sending
-    /// to the RPC server.
-    #[serde(with = "crate::serializers::hash_base64")]
-    pub hash: Hash,
-=======
     /// Serialized internally into a base64-encoded string before sending to
     /// the RPC server.
     #[serde(with = "crate::serializers::tx_hash_base64")]
     pub hash: abci::transaction::Hash,
->>>>>>> 035acabe
     /// Whether or not to include the proofs of the transaction's inclusion in
     /// the block.
     pub prove: bool,
