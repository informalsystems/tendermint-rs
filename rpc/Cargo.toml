[package]
name       = "tendermint-rpc"
version    = "0.22.0"
edition    = "2018"
license    = "Apache-2.0"
homepage   = "https://www.tendermint.com/"
repository = "https://github.com/informalsystems/tendermint-rs"
readme     = "README.md"
keywords   = ["blockchain", "cosmos", "tendermint"]
categories = ["cryptography::cryptocurrencies", "network-programming"]
authors    = [
  "Informal Systems <hello@informal.systems>",
  "Ismail Khoffi <Ismail.Khoffi@gmail.com>",
  "Alexander Simmerl <a.simmerl@gmail.com>",
]

description = """
    tendermint-rpc contains the core types returned by a Tendermint node's RPC endpoint.
    All networking related features are feature guarded to keep the dependencies small in
    cases where only the core types are needed.
    """

[package.metadata.docs.rs]
all-features = true

[[bin]]
name = "tendermint-rpc"
path = "src/client/bin/main.rs"
required-features = [ "cli" ]

[features]
default = ["std", "eyre_tracer"]
eyre_tracer = ["flex-error/eyre_tracer"]
cli = [
  "http-client",
  "structopt",
  "tracing-subscriber",
  "websocket-client"
]
http-client = [
  "async-trait",
  "futures",
  "http",
  "hyper",
  "hyper-proxy",
  "hyper-rustls",
  "tokio/fs",
  "tokio/macros",
  "tracing"
]
secp256k1 = [ "tendermint/secp256k1" ]
websocket-client = [
  "async-trait",
  "async-tungstenite",
  "futures",
  "tokio/rt-multi-thread",
  "tokio/fs",
  "tokio/macros",
  "tokio/sync",
  "tokio/time",
  "tracing"
]
std = [
    "flex-error/std",
    "tendermint/std",
    "tendermint-proto/std",
]

[dependencies]
<<<<<<< HEAD
bytes = { version = "1.0", default-features = false }
chrono = { version = "0.4", default-features = false }
getrandom = { version = "0.1", default-features = false }
peg = { version = "0.7", default-features = false }
pin-project = { version = "1.0.1", default-features = false }
serde = { version = "1", default-features = false, features = [ "derive" ] }
serde_bytes = { version = "0.11", default-features = false }
serde_json = { version = "1", default-features = false, features = ["std"] }
tendermint = { version = "0.21.0", default-features = false, path = "../tendermint" }
tendermint-proto = { version = "0.21.0", default-features = false, path = "../proto" }
thiserror = { version = "1", default-features = false }
=======
bytes = "1.0"
chrono = "0.4"
getrandom = "0.1"
peg = "0.7.0"
pin-project = "1.0.1"
serde = { version = "1", features = [ "derive" ] }
serde_bytes = "0.11"
serde_json = "1"
tendermint = { version = "0.22.0", path = "../tendermint" }
tendermint-proto = { version = "0.22.0", path = "../proto" }
thiserror = "1"
>>>>>>> 979b7b5d
uuid = { version = "0.8", default-features = false }
subtle-encoding = { version = "0.5", default-features = false, features = ["bech32-preview"] }
url = { version = "2.2", default-features = false }
walkdir = { version = "2.3", default-features = false }
flex-error = { version = "0.4.1", default-features = false }

# Optional dependencies
async-trait = { version = "0.1", optional = true }
async-tungstenite = { version = "0.12", features = ["tokio-runtime", "tokio-rustls"], optional = true }
futures = { version = "0.3", optional = true }
http = { version = "0.2", optional = true }
hyper = { version = "0.14", optional = true, features = ["client", "http1", "http2", "tcp"] }
hyper-proxy = { version = "0.9", optional = true }
hyper-rustls = { version = "0.22.1", optional = true }
structopt = { version = "0.3", optional = true }
tokio = { version = "1.0", optional = true }
tracing = { version = "0.1", optional = true }
tracing-subscriber = { version = "0.2", optional = true }

[dev-dependencies]
lazy_static = "1.4.0"<|MERGE_RESOLUTION|>--- conflicted
+++ resolved
@@ -67,31 +67,17 @@
 ]
 
 [dependencies]
-<<<<<<< HEAD
 bytes = { version = "1.0", default-features = false }
 chrono = { version = "0.4", default-features = false }
 getrandom = { version = "0.1", default-features = false }
-peg = { version = "0.7", default-features = false }
+peg = { version = "0.7.0", default-features = false }
 pin-project = { version = "1.0.1", default-features = false }
 serde = { version = "1", default-features = false, features = [ "derive" ] }
 serde_bytes = { version = "0.11", default-features = false }
 serde_json = { version = "1", default-features = false, features = ["std"] }
-tendermint = { version = "0.21.0", default-features = false, path = "../tendermint" }
-tendermint-proto = { version = "0.21.0", default-features = false, path = "../proto" }
+tendermint = { version = "0.22.0", default-features = false, path = "../tendermint" }
+tendermint-proto = { version = "0.22.0", default-features = false, path = "../proto" }
 thiserror = { version = "1", default-features = false }
-=======
-bytes = "1.0"
-chrono = "0.4"
-getrandom = "0.1"
-peg = "0.7.0"
-pin-project = "1.0.1"
-serde = { version = "1", features = [ "derive" ] }
-serde_bytes = "0.11"
-serde_json = "1"
-tendermint = { version = "0.22.0", path = "../tendermint" }
-tendermint-proto = { version = "0.22.0", path = "../proto" }
-thiserror = "1"
->>>>>>> 979b7b5d
 uuid = { version = "0.8", default-features = false }
 subtle-encoding = { version = "0.5", default-features = false, features = ["bech32-preview"] }
 url = { version = "2.2", default-features = false }
