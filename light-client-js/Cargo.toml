--- conflicted
+++ resolved
@@ -1,10 +1,6 @@
 [package]
 name        = "tendermint-light-client-js"
-<<<<<<< HEAD
-version     = "0.32.1"
-=======
 version     = "0.32.2"
->>>>>>> cf2d004e
 authors     = ["Informal Systems <hello@informal.systems>"]
 edition     = "2021"
 license     = "Apache-2.0"
@@ -26,13 +22,8 @@
 [dependencies]
 serde = { version = "1.0", default-features = false, features = [ "derive" ] }
 serde_json = { version = "1.0", default-features = false }
-<<<<<<< HEAD
-tendermint = { version = "0.32.1", default-features = false, path = "../tendermint" }
-tendermint-light-client-verifier = { version = "0.32.1", features = ["rust-crypto"], default-features = false, path = "../light-client-verifier" }
-=======
 tendermint = { version = "0.32.2", default-features = false, path = "../tendermint" }
 tendermint-light-client-verifier = { version = "0.32.2", features = ["rust-crypto"], default-features = false, path = "../light-client-verifier" }
->>>>>>> cf2d004e
 wasm-bindgen = { version = "0.2.63", default-features = false, features = [ "serde-serialize" ] }
 serde-wasm-bindgen = { version = "0.4.5", default-features = false }
 
