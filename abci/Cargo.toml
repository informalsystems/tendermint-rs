[package]
name        = "tendermint-abci"
version     = "0.38.0"
authors     = ["Informal Systems <hello@informal.systems>"]
edition     = "2021"
license     = "Apache-2.0"
readme      = "README.md"
categories  = ["cryptography::cryptocurrencies", "network-programming"]
keywords    = ["abci", "blockchain", "bft", "consensus", "tendermint"]
repository  = "https://github.com/informalsystems/tendermint-rs"
description = """
    tendermint-abci provides a simple framework with which to build low-level
    applications on top of Tendermint.
    """

# See more keys and their definitions at https://doc.rust-lang.org/cargo/reference/manifest.html

[[bin]]
name = "kvstore-rs"
path = "src/application/kvstore/main.rs"
required-features = [ "binary", "client", "kvstore-app" ]

[features]
default = ["flex-error/std"]
client = []
echo-app = []
kvstore-app = []
binary = [
    "structopt",
    "tracing-subscriber/fmt",
]

[dependencies]
bytes = { version = "1.0", default-features = false }
<<<<<<< HEAD
prost = { version = "0.12", default-features = false }
tendermint-proto = { version = "0.38.0", default-features = false, path = "../proto" }
=======
prost = { version = "0.13", default-features = false }
tendermint-proto = { version = "0.37.0", default-features = false, path = "../proto" }
>>>>>>> 321af79d
tracing = { version = "0.1", default-features = false }
flex-error = { version = "0.4.4", default-features = false }
structopt = { version = "0.3", optional = true, default-features = false }
tracing-subscriber = { version = "0.3", optional = true, default-features = false }<|MERGE_RESOLUTION|>--- conflicted
+++ resolved
@@ -32,13 +32,8 @@
 
 [dependencies]
 bytes = { version = "1.0", default-features = false }
-<<<<<<< HEAD
-prost = { version = "0.12", default-features = false }
+prost = { version = "0.13", default-features = false }
 tendermint-proto = { version = "0.38.0", default-features = false, path = "../proto" }
-=======
-prost = { version = "0.13", default-features = false }
-tendermint-proto = { version = "0.37.0", default-features = false, path = "../proto" }
->>>>>>> 321af79d
 tracing = { version = "0.1", default-features = false }
 flex-error = { version = "0.4.4", default-features = false }
 structopt = { version = "0.3", optional = true, default-features = false }
