use super::{
    BlockID, CanonicalBlockID, CanonicalPartSetHeader, Ed25519Signature, PartsSetHeader,
    RemoteError, Signature, TendermintSignable, Time,
};
use bytes::BufMut;
use chrono::{DateTime, Utc};
<<<<<<< HEAD
use prost::{EncodeError, Message};
=======
use std::time::{SystemTime, UNIX_EPOCH};
use subtle_encoding::hex::encode_upper;
>>>>>>> 848a9241

#[derive(Clone, PartialEq, Message)]
pub struct Proposal {
    #[prost(sint64, tag = "1")]
    pub height: i64,
    #[prost(sint64)]
    pub round: i64,
    #[prost(message)]
    pub timestamp: Option<Time>,
    #[prost(message)]
    pub block_parts_header: Option<PartsSetHeader>,
    #[prost(sint64)]
    pub pol_round: i64,
    #[prost(message)]
    pub pol_block_id: Option<BlockID>,
    #[prost(message)]
    pub signature: Option<Vec<u8>>,
}

pub const AMINO_NAME: &str = "tendermint/socketpv/SignProposalRequest";

#[derive(Clone, PartialEq, Message)]
#[amino_name = "tendermint/socketpv/SignProposalRequest"]
pub struct SignProposalRequest {
    #[prost(message, tag = "1")]
    pub proposal: Option<Proposal>,
}

#[derive(Clone, PartialEq, Message)]
#[amino_name = "tendermint/socketpv/SignedProposalResponse"]
pub struct SignedProposalResponse {
    #[prost(message, tag = "1")]
    pub proposal: Option<Proposal>,
    #[prost(message, tag = "2")]
    pub err: Option<RemoteError>,
}

// CanonicalProposal matches with golang type:
//
//type CanonicalProposal struct {
//    ChainID          string                 `json:"@chain_id"`
//    Type             string                 `json:"@type"`
//    BlockPartsHeader CanonicalPartSetHeader `json:"block_parts_header"`
//    Height           int64                  `json:"height"`
//    POLBlockID       CanonicalBlockID       `json:"pol_block_id"`
//    POLRound         int                    `json:"pol_round"`
//    Round            int                    `json:"round"`
//    Timestamp        time.Time              `json:"timestamp"`
//}
#[derive(Clone, PartialEq, Message)]
struct CanonicalProposal {
    #[prost(string, tag = "1")]
    pub chain_id: String,
    // TODO(ismail): this field probably will be deleted:
    #[prost(string, tag = "2")]
    pub type_str: String,
    #[prost(message)]
    block_parts_header: Option<CanonicalPartSetHeader>,
    #[prost(sint64)]
    pub height: i64,
    #[prost(message)]
    pol_block_id: Option<CanonicalBlockID>,
    #[prost(sint64)]
    pol_round: i64,
    #[prost(sint64)]
    round: i64,
    #[prost(message)]
    timestamp: Option<Time>,
}

impl TendermintSignable for SignProposalRequest {
    fn sign_bytes<B>(&self, chain_id: &str, sign_bytes: &mut B) -> Result<bool, EncodeError>
    where
        B: BufMut,
    {
        let mut spr = self.clone();
        if let Some(ref mut pr) = spr.proposal {
            pr.signature = None
        }
        let proposal = spr.proposal.unwrap();
        let cp = CanonicalProposal {
            chain_id: chain_id.to_string(),
            type_str: "proposal".to_string(),
            block_parts_header: match proposal.block_parts_header {
                Some(ph) => Some(CanonicalPartSetHeader {
                    hash: ph.hash,
                    total: ph.total,
                }),
                None => None,
            },
            height: proposal.height,
            pol_block_id: match proposal.pol_block_id {
                Some(bid) => Some(CanonicalBlockID {
                    hash: bid.hash,
                    parts_header: match bid.parts_header {
                        Some(psh) => Some(CanonicalPartSetHeader {
                            hash: psh.hash,
                            total: psh.total,
                        }),
                        None => None,
                    },
                }),
                None => None,
            },
            pol_round: proposal.pol_round,
            round: proposal.round,
            timestamp: proposal.timestamp,
        };

        cp.encode(sign_bytes)?;
        Ok(true)
    }
    fn set_signature(&mut self, sig: &Ed25519Signature) {
        if let Some(ref mut prop) = self.proposal {
            prop.signature = Some(sig.clone().into_vec());
        }
    }
}

#[cfg(test)]
mod tests {
    use super::*;
    use std::error::Error;
    use types::prost_amino::Message;

    #[test]
    fn test_serialization() {
        let dt = "2018-02-11T07:09:22.765Z".parse::<DateTime<Utc>>().unwrap();
        let t = Time {
            seconds: dt.timestamp(),
            nanos: dt.timestamp_subsec_nanos() as i32,
        };
        let proposal = Proposal {
            height: 12345,
            round: 23456,
            timestamp: Some(t),
            block_parts_header: Some(PartsSetHeader {
                total: 111,
                hash: "blockparts".as_bytes().to_vec(),
            }),
            pol_round: -1,
            pol_block_id: None,
            signature: None,
        };
        let mut got = vec![];

        let _have = SignProposalRequest {
            proposal: Some(proposal),
        }.encode(&mut got);
        let want = vec![
            0x31, 0x0d, 0xd5, 0x94, 0xf4, 0xa, 0x2b, 0x8, 0xf2, 0xc0, 0x1, 0x10, 0xc0, 0xee, 0x2,
            0x1a, 0xe, 0x9, 0x22, 0xec, 0x7f, 0x5a, 0x0, 0x0, 0x0, 0x0, 0x15, 0x40, 0xf9, 0x98,
            0x2d, 0x22, 0xf, 0x8, 0xde, 0x1, 0x12, 0xa, 0x62, 0x6c, 0x6f, 0x63, 0x6b, 0x70, 0x61,
            0x72, 0x74, 0x73, 0x28, 0x1,
        ];

        assert_eq!(got, want)
    }

    #[test]
    fn test_deserialization() {
        let dt = "2018-02-11T07:09:22.765Z".parse::<DateTime<Utc>>().unwrap();
        let t = Time {
            seconds: dt.timestamp(),
            nanos: dt.timestamp_subsec_nanos() as i32,
        };
        let proposal = Proposal {
            height: 12345,
            round: 23456,
            timestamp: Some(t),
            block_parts_header: Some(PartsSetHeader {
                total: 111,
                hash: "blockparts".as_bytes().to_vec(),
            }),
            pol_round: -1,
            pol_block_id: None,
            signature: None,
        };
        let want = SignProposalRequest {
            proposal: Some(proposal),
        };

        let data = vec![
            0x31, 0x0d, 0xd5, 0x94, 0xf4, 0xa, 0x2b, 0x8, 0xf2, 0xc0, 0x1, 0x10, 0xc0, 0xee, 0x2,
            0x1a, 0xe, 0x9, 0x22, 0xec, 0x7f, 0x5a, 0x0, 0x0, 0x0, 0x0, 0x15, 0x40, 0xf9, 0x98,
            0x2d, 0x22, 0xf, 0x8, 0xde, 0x1, 0x12, 0xa, 0x62, 0x6c, 0x6f, 0x63, 0x6b, 0x70, 0x61,
            0x72, 0x74, 0x73, 0x28, 0x1,
        ];

        match SignProposalRequest::decode(&data) {
            Ok(have) => assert_eq!(have, want),
            Err(err) => assert!(false, err.description().to_string()),
        }
    }
}<|MERGE_RESOLUTION|>--- conflicted
+++ resolved
@@ -1,15 +1,10 @@
 use super::{
-    BlockID, CanonicalBlockID, CanonicalPartSetHeader, Ed25519Signature, PartsSetHeader,
+    ed25519, BlockID, CanonicalBlockID, CanonicalPartSetHeader, Ed25519Signature, PartsSetHeader,
     RemoteError, Signature, TendermintSignable, Time,
 };
 use bytes::BufMut;
 use chrono::{DateTime, Utc};
-<<<<<<< HEAD
 use prost::{EncodeError, Message};
-=======
-use std::time::{SystemTime, UNIX_EPOCH};
-use subtle_encoding::hex::encode_upper;
->>>>>>> 848a9241
 
 #[derive(Clone, PartialEq, Message)]
 pub struct Proposal {
