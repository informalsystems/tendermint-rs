--- conflicted
+++ resolved
@@ -25,11 +25,7 @@
 rustdoc-args = ["--cfg", "docsrs"]
 
 [dependencies]
-<<<<<<< HEAD
-tendermint = { version = "0.27.0", default-features = false, features = ["rust-crypto"], path = "../tendermint" }
-=======
-tendermint = { version = "0.28.0", default-features = false, path = "../tendermint" }
->>>>>>> 560c8528
+tendermint = { version = "0.28.0", default-features = false, features = ["rust-crypto"], path = "../tendermint" }
 flex-error = { version = "0.4.4", default-features = false }
 serde = { version = "1", features = ["derive"] }
 serde_json = "1"
